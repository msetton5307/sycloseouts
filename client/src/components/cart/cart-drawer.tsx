import {
  Sheet,
  SheetContent,
  SheetHeader,
  SheetTitle,
  SheetFooter,
  SheetClose,
} from "@/components/ui/sheet";
import { useState } from "react";
import { Button } from "@/components/ui/button";
import { ScrollArea } from "@/components/ui/scroll-area";
import {
  Collapsible,
  CollapsibleTrigger,
  CollapsibleContent,
} from "@/components/ui/collapsible";
import { useCart } from "@/hooks/use-cart";
import CartItem from "./cart-item";
import { formatCurrency } from "@/lib/utils";
import { Link } from "wouter";
import { ShoppingCart, ArrowRight, ChevronDown } from "lucide-react";

export default function CartDrawer() {
  const {
    items,
    cartTotal,
    isCartOpen,
    setIsCartOpen,
    acceptedOffers,
    addOfferToCart,
  } = useCart();
  const [offersOpen, setOffersOpen] = useState(false);
  const offersToShow = acceptedOffers.filter(
    (o) => !items.some((it) => it.offerId === o.id)
  );
  
  return (
    <Sheet open={isCartOpen} onOpenChange={setIsCartOpen}>
      <SheetContent className="w-full sm:max-w-md flex flex-col p-0">
        <SheetHeader className="px-4 py-6 border-b">
          <SheetTitle className="flex items-center">
            <ShoppingCart className="mr-2 h-5 w-5" />
            Shopping Cart ({items.length})
          </SheetTitle>
        </SheetHeader>
        
        <ScrollArea className="flex-1 overflow-y-auto p-6">

          {items.length === 0 ? (
            <div className="flex flex-col items-center justify-center text-center text-sm text-gray-500">
              <ShoppingCart className="h-16 w-16 text-gray-300 mb-4" />
              <p>Your cart is empty</p>
            </div>
          ) : (
            <ul className="divide-y divide-gray-200">
              {items.map((item) => (
                <CartItem key={item.productId} item={item} />
              ))}
            </ul>
          )}
        </ScrollArea>

        {offersToShow.length > 0 && (
          <Collapsible
            open={offersOpen}
            onOpenChange={setOffersOpen}
            className="border-t border-gray-200"
          >
            <CollapsibleTrigger className="flex w-full items-center justify-between p-4 text-sm font-medium">
              Approved Offers ({offersToShow.length})
              <ChevronDown className="h-4 w-4 transition-transform data-[state=open]:rotate-180" />
            </CollapsibleTrigger>
            <CollapsibleContent>
              <ul className="divide-y divide-gray-200 px-4 pb-4 space-y-2">
                {offersToShow.map((o) => (
                  <li key={o.id} className="flex items-center justify-between pt-2">
                    {o.productImages?.[0] && (
                      <img
                        src={o.productImages[0]}
                        alt={o.productTitle}
                        className="w-12 h-12 object-cover rounded mr-2"
                      />
                    )}
                    <div className="flex-1">
                      <p className="text-sm font-medium">{o.productTitle}</p>
<<<<<<< HEAD
                      <p className="text-xs text-gray-500">
                        Qty {o.quantity} · {formatCurrency(o.price)}
                      </p>
=======
                      <p className="text-xs text-gray-500">Qty {o.quantity}</p>
>>>>>>> 0cb7ee19
                    </div>
                    <Button size="sm" onClick={() => addOfferToCart(o)}>
                      Add
                    </Button>
                  </li>
                ))}
              </ul>
            </CollapsibleContent>
          </Collapsible>
        )}

        <div className="border-t border-gray-200 p-4">
          <div className="flex justify-between text-base font-medium text-gray-900 mb-4">
            <p>Subtotal</p>
            <p>{formatCurrency(cartTotal)}</p>
          </div>
          <div className="flex justify-between text-sm text-gray-500 mb-1">
            <p>Shipping</p>
            <p>Calculated at checkout</p>
          </div>
          <SheetFooter>
            <SheetClose asChild>
              <Link href="/checkout">
                <Button className="w-full sm:w-auto">
                  Checkout
                </Button>
              </Link>
            </SheetClose>
            <SheetClose asChild>
              <Button
                variant="outline"
                className="w-full sm:w-auto mt-2 sm:mt-0 flex items-center justify-center"
              >
                Continue Shopping
                <ArrowRight className="ml-2 h-4 w-4" />
              </Button>
            </SheetClose>
          </SheetFooter>
        </div>
      </SheetContent>
    </Sheet>
  );
}<|MERGE_RESOLUTION|>--- conflicted
+++ resolved
@@ -83,13 +83,9 @@
                     )}
                     <div className="flex-1">
                       <p className="text-sm font-medium">{o.productTitle}</p>
-<<<<<<< HEAD
                       <p className="text-xs text-gray-500">
                         Qty {o.quantity} · {formatCurrency(o.price)}
                       </p>
-=======
-                      <p className="text-xs text-gray-500">Qty {o.quantity}</p>
->>>>>>> 0cb7ee19
                     </div>
                     <Button size="sm" onClick={() => addOfferToCart(o)}>
                       Add
