--- conflicted
+++ resolved
@@ -29,10 +29,7 @@
     acceptedOffers,
     addOfferToCart,
   } = useCart();
-<<<<<<< HEAD
   const [offersOpen, setOffersOpen] = useState(false);
-=======
->>>>>>> f9f1b5b6
   const offersToShow = acceptedOffers.filter(
     (o) => !items.some((it) => it.offerId === o.id)
   );
@@ -48,7 +45,6 @@
         </SheetHeader>
         
         <ScrollArea className="flex-1 overflow-y-auto p-6">
-<<<<<<< HEAD
 
           {items.length === 0 ? (
             <div className="flex flex-col items-center justify-center text-center text-sm text-gray-500">
@@ -78,14 +74,6 @@
               <ul className="divide-y divide-gray-200 px-4 pb-4 space-y-2">
                 {offersToShow.map((o) => (
                   <li key={o.id} className="flex items-center justify-between pt-2">
-=======
-          {offersToShow.length > 0 && (
-            <div className="mb-6">
-              <h3 className="text-sm font-medium mb-2">Approved Offers</h3>
-              <ul className="space-y-2">
-                {offersToShow.map((o) => (
-                  <li key={o.id} className="flex items-center justify-between">
->>>>>>> f9f1b5b6
                     {o.productImages?.[0] && (
                       <img
                         src={o.productImages[0]}
@@ -97,42 +85,15 @@
                       <p className="text-sm font-medium">{o.productTitle}</p>
                       <p className="text-xs text-gray-500">Qty {o.quantity}</p>
                     </div>
-<<<<<<< HEAD
                     <Button size="sm" onClick={() => addOfferToCart(o)}>
-=======
-                    <Button
-                      size="sm"
-                      onClick={() => addOfferToCart(o)}
-                    >
->>>>>>> f9f1b5b6
                       Add
                     </Button>
                   </li>
                 ))}
               </ul>
-<<<<<<< HEAD
             </CollapsibleContent>
           </Collapsible>
         )}
-=======
-              <Separator className="mt-4" />
-            </div>
-          )}
-
-          {items.length === 0 ? (
-            <div className="flex flex-col items-center justify-center text-center text-sm text-gray-500">
-              <ShoppingCart className="h-16 w-16 text-gray-300 mb-4" />
-              <p>Your cart is empty</p>
-            </div>
-          ) : (
-            <ul className="divide-y divide-gray-200">
-              {items.map((item) => (
-                <CartItem key={item.productId} item={item} />
-              ))}
-            </ul>
-          )}
-        </ScrollArea>
->>>>>>> f9f1b5b6
 
         <div className="border-t border-gray-200 p-4">
           <div className="flex justify-between text-base font-medium text-gray-900 mb-4">
