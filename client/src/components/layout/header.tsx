import { useState } from "react";
import { Link, useLocation } from "wouter";
import {
  Search,
  ShoppingCart,
  Bell,
  Menu,
  X,
  User as UserIcon,
  LogOut,
} from "lucide-react";
import {
  DropdownMenu,
  DropdownMenuContent,
  DropdownMenuItem,
  DropdownMenuTrigger,
} from "@/components/ui/dropdown-menu";
import { Button } from "@/components/ui/button";
import { Avatar, AvatarFallback, AvatarImage } from "@/components/ui/avatar";
import { Badge } from "@/components/ui/badge";
import { useAuth } from "@/hooks/use-auth";
import { useCart } from "@/hooks/use-cart";
import CartDrawer from "@/components/cart/cart-drawer";
import { ReactNode } from "react";

interface HeaderProps {
  dashboardTabs?: ReactNode;
}

export default function Header({ dashboardTabs }: HeaderProps) {
  const [isMenuOpen, setIsMenuOpen] = useState(false);
  const [location] = useLocation();
  const { user, logoutMutation } = useAuth();
  const { itemCount, setIsCartOpen } = useCart();

  const handleLogout = () => {
    logoutMutation.mutate();
  };

  const isActive = (path: string) => location === path;

  return (
    <>
      <header className="bg-white shadow-sm sticky top-0 z-50">
        <div className="max-w-7xl mx-auto px-4 sm:px-6 lg:px-8">
          <div className="flex justify-between h-16">
            <div className="flex">
              <div className="flex-shrink-0 flex items-center">
                <Link href="/">
                  <span className="text-primary font-bold text-2xl cursor-pointer">
                    SY Closeouts
                  </span>
                </Link>
              </div>
              <nav className="hidden sm:ml-6 sm:flex sm:space-x-8 items-center">
                <Link
                  href="/"
                  className={`${
                    isActive("/")
                      ? "border-primary text-gray-900"
                      : "border-transparent text-gray-500 hover:border-gray-300 hover:text-gray-700"
                  } inline-flex items-center px-1 pt-1 border-b-2 text-sm font-medium`}
                >
                  Home
                </Link>
                <Link
                  href="/products"
                  className={`${
                    isActive("/products")
                      ? "border-primary text-gray-900"
                      : "border-transparent text-gray-500 hover:border-gray-300 hover:text-gray-700"
                  } inline-flex items-center px-1 pt-1 border-b-2 text-sm font-medium`}
                >
                  Products
                </Link>
                <Link
                  href={user?.isSeller ? "/seller/dashboard" : "/seller/apply"}
                  className={`${
                    isActive("/seller/apply") || isActive("/seller/dashboard")
                      ? "border-primary text-gray-900"
                      : "border-transparent text-gray-500 hover:border-gray-300 hover:text-gray-700"
                  } inline-flex items-center px-1 pt-1 border-b-2 text-sm font-medium`}
                >
                  {user?.isSeller ? "Seller Dashboard" : "Sell with Us"}
                </Link>
                <Link
                  href="/about"
                  className={`${
                    isActive("/about")
                      ? "border-primary text-gray-900"
                      : "border-transparent text-gray-500 hover:border-gray-300 hover:text-gray-700"
                  } inline-flex items-center px-1 pt-1 border-b-2 text-sm font-medium`}
                >
                  About
                </Link>
                {dashboardTabs && <div className="ml-8">{dashboardTabs}</div>}
              </nav>
            </div>

            <div className="hidden sm:ml-6 sm:flex sm:items-center sm:space-x-4">
              <Button
                variant="ghost"
                size="icon"
                className="text-gray-400 hover:text-gray-500"
              >
                <Search className="h-5 w-5" />
                <span className="sr-only">Search</span>
              </Button>

              <Button
                variant="ghost"
                size="icon"
                className="text-gray-400 hover:text-gray-500 relative"
                onClick={() => setIsCartOpen(true)}
              >
                <ShoppingCart className="h-5 w-5" />
                {itemCount > 0 && (
                  <Badge className="absolute -top-2 -right-2 bg-red-500 text-white text-xs h-5 w-5 flex items-center justify-center p-0">
                    {itemCount > 99 ? "99+" : itemCount}
                  </Badge>
                )}
                <span className="sr-only">Cart</span>
              </Button>

              {user && (
                <Button
                  variant="ghost"
                  size="icon"
                  className="text-gray-400 hover:text-gray-500 relative"
                >
                  <Bell className="h-5 w-5" />
                  <Badge className="absolute -top-2 -right-2 bg-primary text-white text-xs h-5 w-5 flex items-center justify-center p-0">
                    2
                  </Badge>
                  <span className="sr-only">Notifications</span>
                </Button>
              )}

              {user ? (
                <DropdownMenu>
                  <DropdownMenuTrigger asChild>
                    <Button variant="ghost" className="relative h-8 w-8 rounded-full">
                      <Avatar className="h-8 w-8">
                        <AvatarImage src="https://github.com/shadcn.png" alt={user.username} />
                        <AvatarFallback>{user.firstName.charAt(0)}{user.lastName.charAt(0)}</AvatarFallback>
                      </Avatar>
                    </Button>
                  </DropdownMenuTrigger>
                  <DropdownMenuContent align="end">
                    <DropdownMenuItem>
                      <UserIcon className="mr-2 h-4 w-4" />
                      <Link href={user.role === 'seller' ? '/seller/dashboard#profile' : '/buyer/dashboard#profile'}>
                        <span>Profile</span>
                      </Link>
                    </DropdownMenuItem>
                    <DropdownMenuItem onClick={handleLogout}>
                      <LogOut className="mr-2 h-4 w-4" />
                      <span>Logout</span>
                    </DropdownMenuItem>
                  </DropdownMenuContent>
                </DropdownMenu>
              ) : (
                <Link href="/auth">
                  <Button className="bg-primary hover:bg-blue-700">Sign In</Button>
                </Link>
              )}
            </div>

            {/* Mobile menu button */}
            <div className="-mr-2 flex items-center sm:hidden">
              <Button
                variant="ghost"
                size="icon"
                className="text-gray-400 hover:text-gray-500"
                onClick={() => setIsMenuOpen(!isMenuOpen)}
              >
                <span className="sr-only">Open main menu</span>
                {isMenuOpen ? <X className="h-6 w-6" /> : <Menu className="h-6 w-6" />}
              </Button>
            </div>
          </div>
        </div>

        {/* Mobile menu */}
        {isMenuOpen && (
          <div className="sm:hidden">
            <div className="pt-2 pb-3 space-y-1">
              <Link
                href="/"
                className={`${
                  isActive("/")
                    ? "bg-primary border-primary text-white"
                    : "border-transparent text-gray-600 hover:bg-gray-50 hover:border-gray-300 hover:text-gray-800"
                } block pl-3 pr-4 py-2 border-l-4 text-base font-medium`}
                onClick={() => setIsMenuOpen(false)}
              >
                Home
              </Link>
              <Link
                href="/products"
                className={`${
                  isActive("/products")
                    ? "bg-primary border-primary text-white"
                    : "border-transparent text-gray-600 hover:bg-gray-50 hover:border-gray-300 hover:text-gray-800"
                } block pl-3 pr-4 py-2 border-l-4 text-base font-medium`}
                onClick={() => setIsMenuOpen(false)}
              >
                Products
              </Link>
              <Link
                href={user?.isSeller ? "/seller/dashboard" : "/seller/apply"}
                className={`${
                  isActive("/seller/apply") || isActive("/seller/dashboard")
                    ? "bg-primary border-primary text-white"
                    : "border-transparent text-gray-600 hover:bg-gray-50 hover:border-gray-300 hover:text-gray-800"
                } block pl-3 pr-4 py-2 border-l-4 text-base font-medium`}
                onClick={() => setIsMenuOpen(false)}
              >
                {user?.isSeller ? "Seller Dashboard" : "Sell with Us"}
              </Link>
              <Link
                href="/about"
                className={`${
                  isActive("/about")
                    ? "bg-primary border-primary text-white"
                    : "border-transparent text-gray-600 hover:bg-gray-50 hover:border-gray-300 hover:text-gray-800"
                } block pl-3 pr-4 py-2 border-l-4 text-base font-medium`}
                onClick={() => setIsMenuOpen(false)}
              >
                About
              </Link>
            </div>

            {user ? (
              <div className="pt-4 pb-3 border-t border-gray-200">
                <div className="flex items-center px-4">
                  <div className="flex-shrink-0">
                    <Avatar className="h-10 w-10">
                      <AvatarImage src="https://github.com/shadcn.png" alt={user.username} />
                      <AvatarFallback>{user.firstName.charAt(0)}{user.lastName.charAt(0)}</AvatarFallback>
                    </Avatar>
                  </div>
                  <div className="ml-3">
                    <div className="text-base font-medium text-gray-800">
                      {user.firstName} {user.lastName}
                    </div>
                    <div className="text-sm font-medium text-gray-500">{user.email}</div>
                  </div>
                  <div className="ml-auto flex space-x-4">
                    <Button variant="ghost" size="icon" className="text-gray-400 hover:text-gray-500 relative">
                      <Bell className="h-5 w-5" />
                      <Badge className="absolute -top-2 -right-2 bg-primary text-white text-xs h-5 w-5 flex items-center justify-center p-0">
                        2
                      </Badge>
                    </Button>
                    <Button
                      variant="ghost"
                      size="icon"
                      className="text-gray-400 hover:text-gray-500 relative"
                      onClick={() => {
                        setIsMenuOpen(false);
                        setIsCartOpen(true);
                      }}
                    >
                      <ShoppingCart className="h-5 w-5" />
                      {itemCount > 0 && (
                        <Badge className="absolute -top-2 -right-2 bg-red-500 text-white text-xs h-5 w-5 flex items-center justify-center p-0">
                          {itemCount > 99 ? "99+" : itemCount}
                        </Badge>
                      )}
                    </Button>
                  </div>
                </div>
                <div className="mt-3 space-y-1">
                  <Link
<<<<<<< HEAD
                    href={user.role === 'seller' ? '/seller/dashboard#profile' : '/buyer/dashboard#profile'}
=======
                    href={user.role === "seller" ? "/seller/dashboard" : "/buyer/dashboard"}
>>>>>>> 1aca8e58
                    className="block px-4 py-2 text-base font-medium text-gray-500 hover:text-gray-800 hover:bg-gray-100"
                    onClick={() => setIsMenuOpen(false)}
                  >
                    Profile
                  </Link>
                  <button
                    className="w-full text-left block px-4 py-2 text-base font-medium text-gray-500 hover:text-gray-800 hover:bg-gray-100 cursor-pointer"
                    onClick={() => {
                      handleLogout();
                      setIsMenuOpen(false);
                    }}
                  >
                    Sign out
                  </button>
                </div>
              </div>
            ) : (
              <div className="pt-4 pb-3 border-t border-gray-200">
                <div className="flex justify-center">
                  <Link href="/auth">
                    <Button className="w-full max-w-xs mx-4 bg-primary hover:bg-blue-700" onClick={() => setIsMenuOpen(false)}>
                      Sign In
                    </Button>
                  </Link>
                </div>
              </div>
            )}
          </div>
        )}
      </header>

      {dashboardTabs && (
        <div className="bg-gray-50 border-t">
          <div className="max-w-7xl mx-auto px-4 sm:px-6 lg:px-8 py-2">
            {dashboardTabs}
          </div>
        </div>
      )}

      <CartDrawer />
    </>
  );
}<|MERGE_RESOLUTION|>--- conflicted
+++ resolved
@@ -273,11 +273,7 @@
                 </div>
                 <div className="mt-3 space-y-1">
                   <Link
-<<<<<<< HEAD
                     href={user.role === 'seller' ? '/seller/dashboard#profile' : '/buyer/dashboard#profile'}
-=======
-                    href={user.role === "seller" ? "/seller/dashboard" : "/buyer/dashboard"}
->>>>>>> 1aca8e58
                     className="block px-4 py-2 text-base font-medium text-gray-500 hover:text-gray-800 hover:bg-gray-100"
                     onClick={() => setIsMenuOpen(false)}
                   >
