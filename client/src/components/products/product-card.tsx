import { Product } from "@shared/schema";
import { Link } from "wouter";
import { ShoppingCart } from "lucide-react";
import { Button } from "@/components/ui/button";
import { Card, CardContent } from "@/components/ui/card";
import { formatCurrency } from "@/lib/utils";
import { useCart } from "@/hooks/use-cart";

interface ProductCardProps {
  product: Product;
}

export default function ProductCard({ product }: ProductCardProps) {
  const { addToCart } = useCart();
  
  const handleAddToCart = () => {
    addToCart(product, product.minOrderQuantity);
  };
  
  return (
<<<<<<< HEAD
    <Card className="flex flex-col bg-white border rounded-lg overflow-hidden shadow-sm hover:shadow-md transition-shadow duration-300">
      <Link href={`/products/${product.id}`}>
        <div className="relative aspect-square bg-white border-b flex items-center justify-center hover:opacity-90">
          <img
            src={product.images[0]}
            alt={product.title}
            className="absolute inset-0 w-full h-full object-contain p-4"
=======
    <Card className="group relative bg-white rounded-lg shadow-sm hover:shadow-md transition-shadow duration-300">
      <div className="w-full min-h-80 aspect-w-1 aspect-h-1 rounded-t-lg overflow-hidden group-hover:opacity-90 lg:h-60 lg:aspect-none">
        <Link href={`/products/${product.id}`}>
          <img
            src={product.images[0]}
            alt={product.title}
            className="w-full h-full object-center object-contain lg:w-full lg:h-full cursor-pointer"
>>>>>>> d855b1e6
          />
        </div>
      </Link>
      <CardContent className="flex flex-col flex-1 p-4 gap-2">
        <Link
          href={`/products/${product.id}`}
          className="text-sm font-medium text-blue-600 hover:underline line-clamp-2"
        >
          {product.title}
        </Link>
        <p className="text-sm text-gray-500 line-clamp-2">
          {product.description}
        </p>
        <div className="text-xs text-gray-500 flex flex-wrap gap-x-2">
          <span>MOQ: {product.minOrderQuantity}</span>
          <span>{product.availableUnits} avail.</span>
          <span>{product.condition}</span>
        </div>
        <div className="mt-auto">
          <p className="text-lg font-bold text-gray-900">
            {formatCurrency(product.price)}{' '}
            <span className="text-sm font-normal text-gray-600">/unit</span>
          </p>
          <Button
            size="sm"
            className="mt-2 w-full flex items-center justify-center"
            onClick={handleAddToCart}
          >
            <ShoppingCart className="mr-1 h-4 w-4" /> Add to Cart
          </Button>
        </div>
      </CardContent>
    </Card>
  );
}<|MERGE_RESOLUTION|>--- conflicted
+++ resolved
@@ -18,7 +18,6 @@
   };
   
   return (
-<<<<<<< HEAD
     <Card className="flex flex-col bg-white border rounded-lg overflow-hidden shadow-sm hover:shadow-md transition-shadow duration-300">
       <Link href={`/products/${product.id}`}>
         <div className="relative aspect-square bg-white border-b flex items-center justify-center hover:opacity-90">
@@ -26,15 +25,6 @@
             src={product.images[0]}
             alt={product.title}
             className="absolute inset-0 w-full h-full object-contain p-4"
-=======
-    <Card className="group relative bg-white rounded-lg shadow-sm hover:shadow-md transition-shadow duration-300">
-      <div className="w-full min-h-80 aspect-w-1 aspect-h-1 rounded-t-lg overflow-hidden group-hover:opacity-90 lg:h-60 lg:aspect-none">
-        <Link href={`/products/${product.id}`}>
-          <img
-            src={product.images[0]}
-            alt={product.title}
-            className="w-full h-full object-center object-contain lg:w-full lg:h-full cursor-pointer"
->>>>>>> d855b1e6
           />
         </div>
       </Link>
