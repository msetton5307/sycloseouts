--- conflicted
+++ resolved
@@ -48,11 +48,7 @@
   if (!products || products.length === 0) return null;
 
   return (
-<<<<<<< HEAD
     <section className="py-8 px-4 max-w-7xl mx-auto">
-=======
-    <section className="py-8 px-4">
->>>>>>> d013955f
       <div className="relative group">
         <Carousel
           opts={{ loop: true }}
@@ -73,11 +69,7 @@
                       alt={product.title}
                       className="w-full h-full object-cover"
                     />
-<<<<<<< HEAD
                     <div className="absolute inset-0 bg-gradient-to-b from-black/80 via-black/40 to-black/10 md:bg-gradient-to-r" />
-=======
-                    <div className="absolute inset-0 bg-gradient-to-t from-black/80 via-black/40 to-black/10 md:bg-gradient-to-r" />
->>>>>>> d013955f
                     <div className="absolute inset-0 flex flex-col justify-center p-8 md:p-16 text-white">
                       <div className="max-w-lg ml-auto text-right">
                         <span className="inline-block px-3 py-1 mb-2 text-xs font-semibold tracking-wider text-white bg-blue-500 rounded-full">
@@ -120,7 +112,6 @@
           </CarouselContent>
           <CarouselPrevious className="!left-4 !top-1/2 !-translate-y-1/2 z-20 w-10 h-10 md:w-12 md:h-12 bg-white/80 hover:bg-white text-gray-800 shadow-lg transition-all opacity-0 group-hover:opacity-100" />
           <CarouselNext className="!right-4 !top-1/2 !-translate-y-1/2 z-20 w-10 h-10 md:w-12 md:h-12 bg-white/80 hover:bg-white text-gray-800 shadow-lg transition-all opacity-0 group-hover:opacity-100" />
-<<<<<<< HEAD
           <div className="absolute bottom-4 left-1/2 -translate-x-1/2 z-20 flex space-x-2">
             {products.map((_, index) => (
               <button
@@ -134,8 +125,6 @@
               />
             ))}
           </div>
-=======
->>>>>>> d013955f
         </Carousel>
       </div>
     </section>
