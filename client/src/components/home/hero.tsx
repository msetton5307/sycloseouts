--- conflicted
+++ resolved
@@ -17,15 +17,7 @@
           </svg>
 
           <div className="mt-10 mx-auto max-w-7xl px-4 sm:mt-12 sm:px-6 md:mt-16 lg:mt-20 lg:px-8 xl:mt-28">
-<<<<<<< HEAD
             <div className="bg-white/80 md:bg-transparent rounded-lg p-4 sm:p-8 text-center lg:text-left shadow-md md:shadow-none">
-=======
-o480jd-codex/improve-mobile-view-for-buyer-screens
-            <div className="bg-white/80 md:bg-transparent rounded-lg p-4 sm:p-8 text-center lg:text-left shadow-md md:shadow-none">
-
-            <div className="text-center lg:text-left">
- main
->>>>>>> 5e4a9fff
               <h1 className="text-4xl tracking-tight font-extrabold text-gray-900 sm:text-5xl md:text-6xl">
                 <span className="block xl:inline">Wholesale Liquidation</span>{" "}
                 <span className="block text-primary xl:inline">Marketplace</span>
