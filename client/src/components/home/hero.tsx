import { Link } from "wouter";
import { Button } from "@/components/ui/button";

export default function Hero() {
  return (
<<<<<<< HEAD
    <section className="relative overflow-hidden flex items-end sm:items-center justify-center h-80 sm:h-[70vh] bg-gray-100">
      <img
        className="absolute inset-0 w-full h-full object-cover"
        src="https://images.unsplash.com/photo-1553413077-190dd305871c?ixlib=rb-1.2.1&ixid=MnwxMjA3fDB8MHxwaG90by1wYWdlfHx8fGVufDB8fHx8&auto=format&fit=crop&w=1350&h=900"
        alt="Wholesale inventory warehouse"
      />
      <div className="absolute inset-0 bg-gradient-to-b from-black/60 via-black/30 to-black/20 sm:bg-gradient-to-r" />
      <div className="relative z-10 max-w-2xl mx-auto text-center px-4 pb-10 sm:pb-0 space-y-4 sm:space-y-6">
        <h1 className="text-3xl sm:text-5xl md:text-6xl font-extrabold tracking-tight text-white drop-shadow">
          <span className="block">Wholesale Liquidation</span>{" "}
          <span className="text-primary">Marketplace</span>
        </h1>
        <p className="text-sm sm:text-lg md:text-xl text-gray-100">
          Buy and sell overstock inventory, closeouts and shelf-pulls directly from verified sellers. Access wholesale pricing for resale and grow your business.
        </p>
        <div className="flex flex-col sm:flex-row items-center justify-center gap-3 pt-2">
          <Link href="/products">
            <Button size="lg">Shop Products</Button>
          </Link>
          <Link href="/seller/apply">
            <Button
              size="lg"
              variant="secondary"
              className="bg-white/80 text-primary hover:bg-white"
            >
              Become a Seller
            </Button>
          </Link>
=======
    <>
      {/* Mobile Layout */}
      <section className="sm:hidden">
        <img
          className="w-full h-64 object-cover"
          src="https://images.unsplash.com/photo-1553413077-190dd305871c?ixlib=rb-1.2.1&ixid=MnwxMjA3fDB8MHxwaG90by1wYWdlfHx8fGVufDB8fHx8&auto=format&fit=crop&w=1350&h=900"
          alt="Wholesale inventory warehouse"
        />
        <div className="bg-gradient-to-b from-black/60 via-black/30 to-black/20 px-4 py-10 space-y-6 text-center">
          <h1 className="text-3xl font-extrabold tracking-tight text-white">
            <span className="block">Wholesale Liquidation</span>{" "}
            <span className="text-primary">Marketplace</span>
          </h1>
          <p className="text-base text-gray-100">
            Buy and sell overstock inventory, closeouts and shelf-pulls directly from verified sellers. Access wholesale pricing for resale and grow your business.
          </p>
          <div className="flex flex-col items-center justify-center gap-3">
            <Link href="/products">
              <Button size="lg">Shop Products</Button>
            </Link>
            <Link href="/seller/apply">
              <Button
                size="lg"
                variant="secondary"
                className="bg-white/80 text-primary hover:bg-white"
              >
                Become a Seller
              </Button>
            </Link>
          </div>
>>>>>>> 611225e9
        </div>
      </section>

      {/* Desktop Layout */}
      <section className="hidden sm:flex relative items-center justify-center h-[70vh] bg-gray-100 overflow-hidden">
        <img
          className="absolute inset-0 h-full w-full object-cover"
          src="https://images.unsplash.com/photo-1553413077-190dd305871c?ixlib=rb-1.2.1&ixid=MnwxMjA3fDB8MHxwaG90by1wYWdlfHx8fGVufDB8fHx8&auto=format&fit=crop&w=1350&h=900"
          alt="Wholesale inventory warehouse"
        />
        <div className="absolute inset-0 bg-gradient-to-r from-black/60 via-black/30 to-black/20" />
        <div className="relative z-10 max-w-2xl mx-auto text-center px-4 space-y-6">
          <h1 className="text-5xl md:text-6xl font-extrabold tracking-tight text-white drop-shadow">
            <span className="block">Wholesale Liquidation</span>{" "}
            <span className="text-primary">Marketplace</span>
          </h1>
          <p className="text-xl text-gray-100">
            Buy and sell overstock inventory, closeouts and shelf-pulls directly from verified sellers. Access wholesale pricing for resale and grow your business.
          </p>
          <div className="flex flex-col sm:flex-row items-center justify-center gap-3 pt-2">
            <Link href="/products">
              <Button size="lg">Shop Products</Button>
            </Link>
            <Link href="/seller/apply">
              <Button
                size="lg"
                variant="secondary"
                className="bg-white/80 text-primary hover:bg-white"
              >
                Become a Seller
              </Button>
            </Link>
          </div>
        </div>
      </section>
    </>
  );
}<|MERGE_RESOLUTION|>--- conflicted
+++ resolved
@@ -3,7 +3,6 @@
 
 export default function Hero() {
   return (
-<<<<<<< HEAD
     <section className="relative overflow-hidden flex items-end sm:items-center justify-center h-80 sm:h-[70vh] bg-gray-100">
       <img
         className="absolute inset-0 w-full h-full object-cover"
@@ -32,73 +31,8 @@
               Become a Seller
             </Button>
           </Link>
-=======
-    <>
-      {/* Mobile Layout */}
-      <section className="sm:hidden">
-        <img
-          className="w-full h-64 object-cover"
-          src="https://images.unsplash.com/photo-1553413077-190dd305871c?ixlib=rb-1.2.1&ixid=MnwxMjA3fDB8MHxwaG90by1wYWdlfHx8fGVufDB8fHx8&auto=format&fit=crop&w=1350&h=900"
-          alt="Wholesale inventory warehouse"
-        />
-        <div className="bg-gradient-to-b from-black/60 via-black/30 to-black/20 px-4 py-10 space-y-6 text-center">
-          <h1 className="text-3xl font-extrabold tracking-tight text-white">
-            <span className="block">Wholesale Liquidation</span>{" "}
-            <span className="text-primary">Marketplace</span>
-          </h1>
-          <p className="text-base text-gray-100">
-            Buy and sell overstock inventory, closeouts and shelf-pulls directly from verified sellers. Access wholesale pricing for resale and grow your business.
-          </p>
-          <div className="flex flex-col items-center justify-center gap-3">
-            <Link href="/products">
-              <Button size="lg">Shop Products</Button>
-            </Link>
-            <Link href="/seller/apply">
-              <Button
-                size="lg"
-                variant="secondary"
-                className="bg-white/80 text-primary hover:bg-white"
-              >
-                Become a Seller
-              </Button>
-            </Link>
-          </div>
->>>>>>> 611225e9
         </div>
-      </section>
-
-      {/* Desktop Layout */}
-      <section className="hidden sm:flex relative items-center justify-center h-[70vh] bg-gray-100 overflow-hidden">
-        <img
-          className="absolute inset-0 h-full w-full object-cover"
-          src="https://images.unsplash.com/photo-1553413077-190dd305871c?ixlib=rb-1.2.1&ixid=MnwxMjA3fDB8MHxwaG90by1wYWdlfHx8fGVufDB8fHx8&auto=format&fit=crop&w=1350&h=900"
-          alt="Wholesale inventory warehouse"
-        />
-        <div className="absolute inset-0 bg-gradient-to-r from-black/60 via-black/30 to-black/20" />
-        <div className="relative z-10 max-w-2xl mx-auto text-center px-4 space-y-6">
-          <h1 className="text-5xl md:text-6xl font-extrabold tracking-tight text-white drop-shadow">
-            <span className="block">Wholesale Liquidation</span>{" "}
-            <span className="text-primary">Marketplace</span>
-          </h1>
-          <p className="text-xl text-gray-100">
-            Buy and sell overstock inventory, closeouts and shelf-pulls directly from verified sellers. Access wholesale pricing for resale and grow your business.
-          </p>
-          <div className="flex flex-col sm:flex-row items-center justify-center gap-3 pt-2">
-            <Link href="/products">
-              <Button size="lg">Shop Products</Button>
-            </Link>
-            <Link href="/seller/apply">
-              <Button
-                size="lg"
-                variant="secondary"
-                className="bg-white/80 text-primary hover:bg-white"
-              >
-                Become a Seller
-              </Button>
-            </Link>
-          </div>
-        </div>
-      </section>
-    </>
+      </div>
+    </section>
   );
 }