import { createContext, ReactNode, useContext, useState, useEffect } from "react";
import { CartItem, Product } from "@shared/schema";
import { useToast } from "@/hooks/use-toast";
import { useAuth } from "@/hooks/use-auth";
import { SERVICE_FEE_RATE } from "@/lib/utils";

interface CartContextType {
  items: CartItem[];
  addToCart: (product: Product, quantity: number) => void;
  removeFromCart: (productId: number) => void;
  updateQuantity: (productId: number, quantity: number) => void;
  clearCart: () => void;
  cartTotal: number;
  itemCount: number;
  isCartOpen: boolean;
  setIsCartOpen: (isOpen: boolean) => void;
}

const CartContext = createContext<CartContextType | undefined>(undefined);

const CART_STORAGE_KEY = "sy-closeouts-cart";

export function CartProvider({ children }: { children: ReactNode }) {
  const [items, setItems] = useState<CartItem[]>([]);
  const [isCartOpen, setIsCartOpen] = useState(false);
  const { toast } = useToast();
  const { user } = useAuth();

  // Load cart from localStorage on initial render
  useEffect(() => {
    const savedCart = localStorage.getItem(CART_STORAGE_KEY);
    if (savedCart) {
      try {
        const parsed: CartItem[] = JSON.parse(savedCart);
        setItems(
          parsed.map(item => ({
            ...item,
            orderMultiple: item.orderMultiple ?? 1,
            price:
<<<<<<< HEAD
              !user || user.role === "buyer"
=======
              user?.role === "buyer"
>>>>>>> 5a2fd14a
                ? parseFloat((item.price * (1 + SERVICE_FEE_RATE)).toFixed(2))
                : item.price,
          }))
        );
      } catch (error) {
        console.error("Failed to parse cart from localStorage", error);
      }
    }
  }, []);

  // Save cart to localStorage when it changes
  useEffect(() => {
    localStorage.setItem(CART_STORAGE_KEY, JSON.stringify(items));
  }, [items]);

  const addToCart = (product: Product, quantity: number) => {
    if (quantity <= 0) return;

    // Check if product meets MOQ
    if (quantity < product.minOrderQuantity) {
      toast({
        title: "Minimum order not met",
        description: `This product requires a minimum order of ${product.minOrderQuantity} units.`,
        variant: "destructive",
      });
      return;
    }

    // Check if quantity is a valid multiple
    if (quantity % product.orderMultiple !== 0) {
      toast({
        title: "Invalid quantity",
        description: `This product must be ordered in multiples of ${product.orderMultiple} units.`,
        variant: "destructive",
      });
      return;
    }

    // Check if we have enough inventory
    if (quantity > product.availableUnits) {
      toast({
        title: "Not enough inventory",
        description: `Only ${product.availableUnits} units are available.`,
        variant: "destructive",
      });
      return;
    }

    const priceWithFee =
<<<<<<< HEAD
      !user || user.role === "buyer"
=======
      user?.role === "buyer"
>>>>>>> 5a2fd14a
        ? parseFloat((product.price * (1 + SERVICE_FEE_RATE)).toFixed(2))
        : product.price;

    setItems(prevItems => {
      const existingItemIndex = prevItems.findIndex(item => item.productId === product.id);
      
      if (existingItemIndex >= 0) {
        // Update existing item
        const updatedItems = [...prevItems];
        const newQuantity = updatedItems[existingItemIndex].quantity + quantity;
        
        // Check if the new quantity exceeds available units
        if (newQuantity > product.availableUnits) {
          toast({
            title: "Not enough inventory",
            description: `Only ${product.availableUnits} units are available.`,
            variant: "destructive",
          });
          return prevItems;
        }
        
        updatedItems[existingItemIndex] = {
          ...updatedItems[existingItemIndex],
          quantity: newQuantity
        };
        
        return updatedItems;
      } else {
        // Add new item
        return [...prevItems, {
          productId: product.id,
          title: product.title,
          price: priceWithFee,
          quantity,
          image: product.images[0],
          minOrderQuantity: product.minOrderQuantity,
          orderMultiple: product.orderMultiple,
          availableUnits: product.availableUnits
        }];
      }
    });

    toast({
      title: "Added to cart",
      description: `${quantity} ${quantity === 1 ? 'unit' : 'units'} of ${product.title} added to cart.`
    });
    
    setIsCartOpen(true);
  };

  const removeFromCart = (productId: number) => {
    setItems(prevItems => prevItems.filter(item => item.productId !== productId));
    
    toast({
      title: "Removed from cart",
      description: "Item removed from cart."
    });
  };

  const updateQuantity = (productId: number, quantity: number) => {
    if (quantity <= 0) {
      removeFromCart(productId);
      return;
    }

    setItems(prevItems => {
      return prevItems.map(item => {
        if (item.productId === productId) {
          // Check if quantity meets MOQ
          if (quantity < item.minOrderQuantity) {
            toast({
              title: "Minimum order not met",
              description: `This product requires a minimum order of ${item.minOrderQuantity} units.`,
              variant: "destructive",
            });
            return item;
          }

          // Check order multiple
          if (quantity % item.orderMultiple !== 0) {
            toast({
              title: "Invalid quantity",
              description: `This product must be ordered in multiples of ${item.orderMultiple} units.`,
              variant: "destructive",
            });
            return item;
          }

          // Check if we have enough inventory
          if (quantity > item.availableUnits) {
            toast({
              title: "Not enough inventory",
              description: `Only ${item.availableUnits} units are available.`,
              variant: "destructive",
            });
            return item;
          }
          
          return { ...item, quantity };
        }
        return item;
      });
    });
  };

  const clearCart = () => {
    setItems([]);
  };

  // Calculate cart total
  const cartTotal = items.reduce((total, item) => {
    return total + item.price * item.quantity;
  }, 0);

  // Calculate item count
  const itemCount = items.reduce((count, item) => {
    return count + item.quantity;
  }, 0);

  return (
    <CartContext.Provider
      value={{
        items,
        addToCart,
        removeFromCart,
        updateQuantity,
        clearCart,
        cartTotal,
        itemCount,
        isCartOpen,
        setIsCartOpen
      }}
    >
      {children}
    </CartContext.Provider>
  );
}

export function useCart() {
  const context = useContext(CartContext);
  if (context === undefined) {
    throw new Error("useCart must be used within a CartProvider");
  }
  return context;
}<|MERGE_RESOLUTION|>--- conflicted
+++ resolved
@@ -37,11 +37,7 @@
             ...item,
             orderMultiple: item.orderMultiple ?? 1,
             price:
-<<<<<<< HEAD
               !user || user.role === "buyer"
-=======
-              user?.role === "buyer"
->>>>>>> 5a2fd14a
                 ? parseFloat((item.price * (1 + SERVICE_FEE_RATE)).toFixed(2))
                 : item.price,
           }))
@@ -91,11 +87,7 @@
     }
 
     const priceWithFee =
-<<<<<<< HEAD
       !user || user.role === "buyer"
-=======
-      user?.role === "buyer"
->>>>>>> 5a2fd14a
         ? parseFloat((product.price * (1 + SERVICE_FEE_RATE)).toFixed(2))
         : product.price;
 
