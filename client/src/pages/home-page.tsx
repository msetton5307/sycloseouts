import { Redirect } from "wouter";
import { useAuth } from "@/hooks/use-auth";
import { Loader2 } from "lucide-react";

export default function HomePage() {
  const { user, isLoading } = useAuth();

  if (isLoading) {
    return (
      <div className="flex items-center justify-center min-h-screen">
        <Loader2 className="h-8 w-8 animate-spin text-primary" />
      </div>
    );
  }

  if (user) {
<<<<<<< HEAD
    if (user.role === "seller") {
      if (user.isSeller && user.isApproved) {
        return <Redirect to="/seller/dashboard" />;
      }
      return <Redirect to="/seller/apply" />;
    }
    if (user.role === "buyer") {
      return <Redirect to="/buyer/home" />;
    }
=======
>>>>>>> b3f8e501
    return <Redirect to="/products" />;
  }

  return <Redirect to="/products" />;
}<|MERGE_RESOLUTION|>--- conflicted
+++ resolved
@@ -1,5 +1,13 @@
+import Hero from "@/components/home/hero";
+import FeaturedProducts from "@/components/home/featured-products";
+import Features from "@/components/home/features";
+import SellWithUs from "@/components/home/sell-with-us";
+import Testimonials from "@/components/home/testimonials";
+import CTA from "@/components/home/cta";
+import Header from "@/components/layout/header-fixed";
+import Footer from "@/components/layout/footer-fixed";
+import { useAuth } from "@/hooks/use-auth";
 import { Redirect } from "wouter";
-import { useAuth } from "@/hooks/use-auth";
 import { Loader2 } from "lucide-react";
 
 export default function HomePage() {
@@ -14,7 +22,6 @@
   }
 
   if (user) {
-<<<<<<< HEAD
     if (user.role === "seller") {
       if (user.isSeller && user.isApproved) {
         return <Redirect to="/seller/dashboard" />;
@@ -24,10 +31,21 @@
     if (user.role === "buyer") {
       return <Redirect to="/buyer/home" />;
     }
-=======
->>>>>>> b3f8e501
     return <Redirect to="/products" />;
   }
 
-  return <Redirect to="/products" />;
+  return (
+    <>
+      <Header />
+      <main className="flex-grow">
+        <Hero />
+        <FeaturedProducts />
+        <Features />
+        <SellWithUs />
+        <Testimonials />
+        <CTA />
+      </main>
+      <Footer />
+    </>
+  );
 }