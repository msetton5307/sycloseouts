<<<<<<< HEAD
import { useState, useEffect } from "react";
import { useLocation } from "wouter";
=======
import { useState } from "react";
import { useLocation, Link } from "wouter";
>>>>>>> d3e17a00
import { useCart } from "@/hooks/use-cart";
import { useAuth } from "@/hooks/use-auth";
import { formatCurrency, getEstimatedDeliveryDate, generateTrackingNumber } from "@/lib/utils";
import { Button } from "@/components/ui/button";
import { Card, CardContent, CardHeader, CardTitle } from "@/components/ui/card";
import { Input } from "@/components/ui/input";
import { Label } from "@/components/ui/label";
import { 
  Select, 
  SelectContent, 
  SelectItem, 
  SelectTrigger, 
  SelectValue 
} from "@/components/ui/select";
import { Textarea } from "@/components/ui/textarea";
import { Separator } from "@/components/ui/separator";
import { RadioGroup, RadioGroupItem } from "@/components/ui/radio-group";
import { Loader2, CheckCircle, CreditCard, Building, ShoppingCart } from "lucide-react";
import { InsertOrder, InsertOrderItem } from "@shared/schema";
import { apiRequest, queryClient } from "@/lib/queryClient";
import { useToast } from "@/hooks/use-toast";
import Header from "@/components/layout/header";
import Footer from "@/components/layout/footer";

export default function CheckoutPage() {
  const [, setLocation] = useLocation();
  const { user } = useAuth();
  const { items, cartTotal, clearCart } = useCart();
  const { toast } = useToast();
  
  const [isProcessing, setIsProcessing] = useState(false);
  const [currentStep, setCurrentStep] = useState<"shipping" | "payment" | "confirmation">("shipping");
  const [order, setOrder] = useState<any | null>(null);
  
  // Form states
  const [addresses, setAddresses] = useState<any[]>([]);
  const [selectedAddressId, setSelectedAddressId] = useState<string | number>("new");

  const [shippingInfo, setShippingInfo] = useState({
    name: user ? `${user.firstName} ${user.lastName}` : "",
    company: user?.company || "",
    address: user?.address || "",
    city: "",
    state: "",
    zipCode: "",
    country: "United States",
    phone: user?.phone || "",
    email: user?.email || "",
    notes: ""
  });
  
  const [paymentInfo, setPaymentInfo] = useState({
    cardNumber: "",
    nameOnCard: user ? `${user.firstName} ${user.lastName}` : "",
    expirationDate: "",
    cvc: "",
    paymentMethod: "credit_card",
    billingAddressSameAsShipping: true
  });

  useEffect(() => {
    const fetchAddresses = async () => {
      if (!user) return;
      try {
        const res = await apiRequest("GET", "/api/addresses");
        const data = await res.json();
        setAddresses(data);
        if (data.length > 0) {
          setSelectedAddressId(data[0].id);
          setShippingInfo({
            ...data[0],
            email: user.email || "",
            notes: "",
          });
        }
      } catch (err) {
        console.error("Failed to load addresses", err);
      }
    };
    fetchAddresses();
  }, [user]);

  useEffect(() => {
    if (selectedAddressId === "new") return;
    const addr = addresses.find(a => a.id === selectedAddressId);
    if (addr) {
      setShippingInfo(info => ({
        ...info,
        ...addr,
      }));
    }
  }, [selectedAddressId, addresses]);
  
  const handleShippingSubmit = (e: React.FormEvent) => {
    e.preventDefault();
    setCurrentStep("payment");
    window.scrollTo(0, 0);
  };
  
  const handlePaymentSubmit = async (e: React.FormEvent) => {
    e.preventDefault();
    
    if (!user) {
      toast({
        title: "Authentication required",
        description: "Please sign in to complete your purchase",
        variant: "destructive"
      });
      
      setLocation("/auth?redirect=/checkout");
      return;
    }
    
    setIsProcessing(true);
    
    try {
      // For each item, find the seller ID
      if (items.length === 0) {
        throw new Error("Your cart is empty");
      }

      // Save phone and address for future checkouts
      try {
<<<<<<< HEAD
        await apiRequest("PUT", "/api/users/me", { phone: shippingInfo.phone });
=======
        await apiRequest("PUT", "/api/users/me", {
          phone: shippingInfo.phone,
          address: shippingInfo.address,
        });
>>>>>>> d3e17a00
        queryClient.invalidateQueries({ queryKey: ["/api/user"] });
      } catch (err) {
        console.error("Failed to save contact info", err);
      }
<<<<<<< HEAD

      try {
        if (selectedAddressId === "new") {
          await apiRequest("POST", "/api/addresses", shippingInfo);
        } else {
          await apiRequest(
            "PUT",
            `/api/addresses/${selectedAddressId}`,
            shippingInfo,
          );
        }
        const res = await apiRequest("GET", "/api/addresses");
        setAddresses(await res.json());
      } catch (err) {
        console.error("Failed to save address", err);
      }
=======
>>>>>>> d3e17a00
      
      // Group items by seller
      const itemsBySeller: Record<number, any[]> = {};
      
      // Fetch product details for each item to get seller ID
      for (const item of items) {
        const res = await fetch(`/api/products/${item.productId}`);
        
        if (!res.ok) {
          throw new Error(`Failed to fetch product ${item.productId}`);
        }
        
        const product = await res.json();
        
        if (!itemsBySeller[product.sellerId]) {
          itemsBySeller[product.sellerId] = [];
        }
        
        itemsBySeller[product.sellerId].push({
          ...item,
          product
        });
      }
      
      // Create an order for each seller
      const orders = [];
      
      for (const [sellerId, sellerItems] of Object.entries(itemsBySeller)) {
        const estimatedDelivery = getEstimatedDeliveryDate();
        const trackingNumber = generateTrackingNumber();
        
        // Calculate order total for this seller
        const sellerTotal = sellerItems.reduce((total, item) => {
          return total + (item.price * item.quantity);
        }, 0);
        
        const orderData: InsertOrder = {
          buyerId: user.id,
          sellerId: parseInt(sellerId),
          totalAmount: sellerTotal,
          status: "ordered",
          shippingDetails: shippingInfo,
          paymentDetails: {
            method: paymentInfo.paymentMethod,
            // Don't include sensitive payment details in the stored order
            last4: paymentInfo.cardNumber.slice(-4),
          },
          estimatedDeliveryDate: estimatedDelivery,
          trackingNumber: trackingNumber,
        };
        
        // Create the order
        const orderRes = await apiRequest("POST", "/api/orders", {
          ...orderData,
          items: sellerItems.map(item => ({
            productId: item.productId,
            quantity: item.quantity,
            unitPrice: item.price,
            totalPrice: item.price * item.quantity
          }))
        });
        
        if (!orderRes.ok) {
          throw new Error("Failed to create order");
        }
        
        const order = await orderRes.json();
        orders.push(order);
      }
      
      // Clear the cart and show confirmation
      clearCart();
      setOrder(orders[0]); // Just show the first order in confirmation
      setCurrentStep("confirmation");
      
    } catch (error) {
      console.error("Checkout error:", error);
      toast({
        title: "Checkout failed",
        description: error instanceof Error ? error.message : "An unexpected error occurred",
        variant: "destructive"
      });
    } finally {
      setIsProcessing(false);
    }
  };
  
  const renderShippingForm = () => (
    <form onSubmit={handleShippingSubmit}>
      <div className="space-y-6">
        {addresses.length > 0 && (
          <div>
            <Label htmlFor="addressSelect">Saved Addresses</Label>
            <Select
              value={String(selectedAddressId)}
              onValueChange={(value) => setSelectedAddressId(value === "new" ? "new" : parseInt(value))}
            >
              <SelectTrigger id="addressSelect">
                <SelectValue placeholder="Choose an address" />
              </SelectTrigger>
              <SelectContent>
                {addresses.map((addr) => (
                  <SelectItem key={addr.id} value={String(addr.id)}>
                    {addr.address}, {addr.city}
                  </SelectItem>
                ))}
                <SelectItem value="new">Add New Address</SelectItem>
              </SelectContent>
            </Select>
          </div>
        )}
        <div className="grid grid-cols-1 gap-6 sm:grid-cols-2">
          <div>
            <Label htmlFor="name">Full Name</Label>
            <Input 
              id="name" 
              value={shippingInfo.name}
              onChange={(e) => setShippingInfo({...shippingInfo, name: e.target.value})}
              required
            />
          </div>
          <div>
            <Label htmlFor="company">Company (Optional)</Label>
            <Input 
              id="company" 
              value={shippingInfo.company}
              onChange={(e) => setShippingInfo({...shippingInfo, company: e.target.value})}
            />
          </div>
        </div>
        
        <div>
          <Label htmlFor="address">Street Address</Label>
          <Input 
            id="address" 
            value={shippingInfo.address}
            onChange={(e) => setShippingInfo({...shippingInfo, address: e.target.value})}
            required
          />
        </div>
        
        <div className="grid grid-cols-1 gap-6 sm:grid-cols-3">
          <div>
            <Label htmlFor="city">City</Label>
            <Input 
              id="city" 
              value={shippingInfo.city}
              onChange={(e) => setShippingInfo({...shippingInfo, city: e.target.value})}
              required
            />
          </div>
          <div>
            <Label htmlFor="state">State / Province</Label>
            <Input 
              id="state" 
              value={shippingInfo.state}
              onChange={(e) => setShippingInfo({...shippingInfo, state: e.target.value})}
              required
            />
          </div>
          <div>
            <Label htmlFor="zipCode">ZIP / Postal Code</Label>
            <Input 
              id="zipCode" 
              value={shippingInfo.zipCode}
              onChange={(e) => setShippingInfo({...shippingInfo, zipCode: e.target.value})}
              required
            />
          </div>
        </div>
        
        <div className="grid grid-cols-1 gap-6 sm:grid-cols-2">
          <div>
            <Label htmlFor="country">Country</Label>
            <Select 
              value={shippingInfo.country}
              onValueChange={(value) => setShippingInfo({...shippingInfo, country: value})}
            >
              <SelectTrigger id="country">
                <SelectValue placeholder="Select a country" />
              </SelectTrigger>
              <SelectContent>
                <SelectItem value="United States">United States</SelectItem>
                <SelectItem value="Canada">Canada</SelectItem>
                <SelectItem value="Mexico">Mexico</SelectItem>
              </SelectContent>
            </Select>
          </div>
          <div>
            <Label htmlFor="phone">Phone Number</Label>
            <Input 
              id="phone" 
              type="tel" 
              value={shippingInfo.phone}
              onChange={(e) => setShippingInfo({...shippingInfo, phone: e.target.value})}
              required
            />
          </div>
        </div>
        
        <div>
          <Label htmlFor="email">Email Address</Label>
          <Input 
            id="email" 
            type="email" 
            value={shippingInfo.email}
            onChange={(e) => setShippingInfo({...shippingInfo, email: e.target.value})}
            required
          />
        </div>
        
        <div>
          <Label htmlFor="notes">Order Notes (Optional)</Label>
          <Textarea 
            id="notes" 
            placeholder="Any special instructions for delivery" 
            value={shippingInfo.notes}
            onChange={(e) => setShippingInfo({...shippingInfo, notes: e.target.value})}
          />
        </div>
        
        <Button type="submit" className="w-full">
          Continue to Payment
        </Button>
      </div>
    </form>
  );
  
  const renderPaymentForm = () => (
    <form onSubmit={handlePaymentSubmit}>
      <div className="space-y-6">
        <div>
          <Label>Payment Method</Label>
          <RadioGroup 
            defaultValue="credit_card"
            value={paymentInfo.paymentMethod}
            onValueChange={(value) => setPaymentInfo({...paymentInfo, paymentMethod: value})}
            className="grid grid-cols-2 gap-4 mt-2"
          >
            <div className="flex items-center space-x-2 border rounded-md p-4 cursor-pointer hover:bg-gray-50">
              <RadioGroupItem value="credit_card" id="credit_card" />
              <Label htmlFor="credit_card" className="flex items-center cursor-pointer">
                <CreditCard className="h-5 w-5 mr-2 text-primary" />
                Credit Card
              </Label>
            </div>
            <div className="flex items-center space-x-2 border rounded-md p-4 cursor-pointer hover:bg-gray-50">
              <RadioGroupItem value="bank_transfer" id="bank_transfer" />
              <Label htmlFor="bank_transfer" className="flex items-center cursor-pointer">
                <Building className="h-5 w-5 mr-2 text-primary" />
                Bank Transfer
              </Label>
            </div>
          </RadioGroup>
        </div>
        
        {paymentInfo.paymentMethod === "credit_card" && (
          <>
            <div>
              <Label htmlFor="cardNumber">Card Number</Label>
              <Input 
                id="cardNumber" 
                placeholder="1234 5678 9012 3456" 
                value={paymentInfo.cardNumber}
                onChange={(e) => setPaymentInfo({...paymentInfo, cardNumber: e.target.value})}
                required
              />
            </div>
            
            <div>
              <Label htmlFor="nameOnCard">Name on Card</Label>
              <Input 
                id="nameOnCard" 
                placeholder="John Doe" 
                value={paymentInfo.nameOnCard}
                onChange={(e) => setPaymentInfo({...paymentInfo, nameOnCard: e.target.value})}
                required
              />
            </div>
            
            <div className="grid grid-cols-2 gap-4">
              <div>
                <Label htmlFor="expirationDate">Expiration Date</Label>
                <Input 
                  id="expirationDate" 
                  placeholder="MM/YY" 
                  value={paymentInfo.expirationDate}
                  onChange={(e) => setPaymentInfo({...paymentInfo, expirationDate: e.target.value})}
                  required
                />
              </div>
              <div>
                <Label htmlFor="cvc">CVC</Label>
                <Input 
                  id="cvc" 
                  placeholder="123" 
                  value={paymentInfo.cvc}
                  onChange={(e) => setPaymentInfo({...paymentInfo, cvc: e.target.value})}
                  required
                />
              </div>
            </div>
          </>
        )}
        
        {paymentInfo.paymentMethod === "bank_transfer" && (
          <div className="bg-blue-50 p-4 rounded-md">
            <p className="text-sm">
              After placing your order, you will receive bank transfer information. 
              Your order will be processed once payment is received.
            </p>
          </div>
        )}
        
        <div className="flex items-center space-x-2">
          <input
            type="checkbox"
            id="billingAddressSameAsShipping"
            checked={paymentInfo.billingAddressSameAsShipping}
            onChange={(e) => setPaymentInfo({...paymentInfo, billingAddressSameAsShipping: e.target.checked})}
            className="h-4 w-4 text-primary focus:ring-primary border-gray-300 rounded"
          />
          <Label htmlFor="billingAddressSameAsShipping" className="text-sm">
            Billing address same as shipping address
          </Label>
        </div>
        
        <div className="flex gap-4">
          <Button 
            type="button" 
            variant="outline" 
            onClick={() => setCurrentStep("shipping")}
            className="flex-1"
          >
            Back to Shipping
          </Button>
          <Button 
            type="submit" 
            className="flex-1"
            disabled={isProcessing}
          >
            {isProcessing ? (
              <>
                <Loader2 className="mr-2 h-4 w-4 animate-spin" />
                Processing...
              </>
            ) : (
              "Place Order"
            )}
          </Button>
        </div>
      </div>
    </form>
  );
  
  const renderConfirmation = () => (
    <div className="text-center">
      <div className="mx-auto flex items-center justify-center h-20 w-20 rounded-full bg-green-100 mb-6">
        <CheckCircle className="h-10 w-10 text-green-600" />
      </div>
      <h2 className="text-2xl font-bold text-gray-900 mb-2">Order Confirmed!</h2>
      <p className="text-gray-500 mb-6">
        Thank you for your purchase. Your order has been received.
      </p>
      
      <div className="bg-gray-50 rounded-lg p-6 mb-6 text-left">
        <div className="flex justify-between mb-2">
          <span className="text-sm font-medium text-gray-600">Order Number:</span>
          <span className="text-sm font-medium">{order?.id || "N/A"}</span>
        </div>
        <div className="flex justify-between mb-2">
          <span className="text-sm font-medium text-gray-600">Order Date:</span>
          <span className="text-sm">{new Date().toLocaleDateString()}</span>
        </div>
        <div className="flex justify-between mb-2">
          <span className="text-sm font-medium text-gray-600">Total Amount:</span>
          <span className="text-sm">{formatCurrency(order?.totalAmount || cartTotal)}</span>
        </div>
        <div className="flex justify-between mb-2">
          <span className="text-sm font-medium text-gray-600">Payment Method:</span>
          <span className="text-sm capitalize">{paymentInfo.paymentMethod.replace('_', ' ')}</span>
        </div>
        {order?.trackingNumber && (
          <div className="flex justify-between">
            <span className="text-sm font-medium text-gray-600">Tracking Number:</span>
            <span className="text-sm">{order.trackingNumber}</span>
          </div>
        )}
      </div>
      
      <div className="flex flex-col sm:flex-row gap-4">
        <Button className="flex-1" asChild>
          <Link href="/buyer/orders">
            View Order
          </Link>
        </Button>
        <Button variant="outline" className="flex-1" asChild>
          <Link href="/products">
            Continue Shopping
          </Link>
        </Button>
      </div>
    </div>
  );
  
  return (
    <>
      <Header />
      <main className="max-w-7xl mx-auto px-4 sm:px-6 lg:px-8 py-8">
        <h1 className="text-3xl font-extrabold tracking-tight text-gray-900 sm:text-4xl mb-2">
          Checkout
        </h1>
        
        {items.length === 0 && currentStep !== "confirmation" ? (
          <div className="text-center py-12 bg-gray-50 rounded-lg">
            <ShoppingCart className="h-12 w-12 mx-auto text-gray-400 mb-4" />
            <h2 className="text-xl font-medium text-gray-900 mb-2">Your cart is empty</h2>
            <p className="text-gray-500 mb-6">You don't have any items to checkout.</p>
            <Link href="/products">
              <Button>
                Browse Products
              </Button>
            </Link>
          </div>
        ) : (
          <div className="lg:grid lg:grid-cols-12 lg:gap-x-12 lg:items-start">
            {/* Main content */}
            <div className="lg:col-span-7">
              {/* Progress Steps */}
              <div className="mb-8">
                <div className="relative">
                  <div className="absolute top-4 w-full h-0.5 bg-gray-200 z-0"></div>
                  <ul className="relative z-10 flex justify-between">
                    <li className="flex flex-col items-center">
                      <div className={`rounded-full h-8 w-8 flex items-center justify-center ${currentStep === "shipping" ? "bg-primary text-white" : (currentStep === "payment" || currentStep === "confirmation") ? "bg-green-500 text-white" : "bg-gray-200 text-gray-700"}`}>
                        1
                      </div>
                      <span className="mt-2 text-sm font-medium">Shipping</span>
                    </li>
                    <li className="flex flex-col items-center">
                      <div className={`rounded-full h-8 w-8 flex items-center justify-center ${currentStep === "payment" ? "bg-primary text-white" : currentStep === "confirmation" ? "bg-green-500 text-white" : "bg-gray-200 text-gray-700"}`}>
                        2
                      </div>
                      <span className="mt-2 text-sm font-medium">Payment</span>
                    </li>
                    <li className="flex flex-col items-center">
                      <div className={`rounded-full h-8 w-8 flex items-center justify-center ${currentStep === "confirmation" ? "bg-green-500 text-white" : "bg-gray-200 text-gray-700"}`}>
                        3
                      </div>
                      <span className="mt-2 text-sm font-medium">Confirmation</span>
                    </li>
                  </ul>
                </div>
              </div>
              
              <Card>
                <CardHeader>
                  <CardTitle>
                    {currentStep === "shipping" && "Shipping Information"}
                    {currentStep === "payment" && "Payment Information"}
                    {currentStep === "confirmation" && "Order Confirmation"}
                  </CardTitle>
                </CardHeader>
                <CardContent>
                  {currentStep === "shipping" && renderShippingForm()}
                  {currentStep === "payment" && renderPaymentForm()}
                  {currentStep === "confirmation" && renderConfirmation()}
                </CardContent>
              </Card>
            </div>
            
            {/* Order Summary */}
            <div className="lg:col-span-5 mt-8 lg:mt-0">
              <div className="bg-gray-50 rounded-lg p-6 sticky top-6">
                <h2 className="text-lg font-medium text-gray-900 mb-4">Order Summary</h2>
                
                <ul className="divide-y divide-gray-200 mb-6">
                  {items.map((item) => (
                    <li key={item.productId} className="py-4 flex">
                      <div className="flex-shrink-0 w-16 h-16 border border-gray-200 rounded-md overflow-hidden">
                        <img 
                          src={item.image}
                          alt={item.title}
                          className="w-full h-full object-center object-cover"
                        />
                      </div>
                      <div className="ml-4 flex-1">
                        <h3 className="text-sm font-medium text-gray-900">{item.title}</h3>
                        <div className="flex justify-between mt-1">
                          <p className="text-sm text-gray-500">{item.quantity} x {formatCurrency(item.price)}</p>
                          <p className="text-sm font-medium text-gray-900">{formatCurrency(item.price * item.quantity)}</p>
                        </div>
                      </div>
                    </li>
                  ))}
                </ul>
                
                <div className="space-y-4">
                  <div className="flex justify-between">
                    <div className="text-sm text-gray-600">Subtotal</div>
                    <div className="text-sm font-medium text-gray-900">{formatCurrency(cartTotal)}</div>
                  </div>
                  
                  <div className="flex justify-between">
                    <div className="text-sm text-gray-600">Shipping</div>
                    <div className="text-sm text-gray-900">Calculated at next step</div>
                  </div>
                  
                  <div className="flex justify-between">
                    <div className="text-sm text-gray-600">Taxes</div>
                    <div className="text-sm text-gray-900">Calculated at next step</div>
                  </div>
                  
                  <Separator />
                  
                  <div className="flex justify-between">
                    <div className="text-base font-medium text-gray-900">Order Total</div>
                    <div className="text-base font-medium text-gray-900">{formatCurrency(cartTotal)}</div>
                  </div>
                </div>
              </div>
            </div>
          </div>
        )}
      </main>
      <Footer />
    </>
  );
}<|MERGE_RESOLUTION|>--- conflicted
+++ resolved
@@ -1,10 +1,5 @@
-<<<<<<< HEAD
 import { useState, useEffect } from "react";
-import { useLocation } from "wouter";
-=======
-import { useState } from "react";
 import { useLocation, Link } from "wouter";
->>>>>>> d3e17a00
 import { useCart } from "@/hooks/use-cart";
 import { useAuth } from "@/hooks/use-auth";
 import { formatCurrency, getEstimatedDeliveryDate, generateTrackingNumber } from "@/lib/utils";
@@ -121,27 +116,22 @@
     setIsProcessing(true);
     
     try {
-      // For each item, find the seller ID
       if (items.length === 0) {
         throw new Error("Your cart is empty");
       }
 
       // Save phone and address for future checkouts
       try {
-<<<<<<< HEAD
-        await apiRequest("PUT", "/api/users/me", { phone: shippingInfo.phone });
-=======
         await apiRequest("PUT", "/api/users/me", {
           phone: shippingInfo.phone,
           address: shippingInfo.address,
         });
->>>>>>> d3e17a00
         queryClient.invalidateQueries({ queryKey: ["/api/user"] });
       } catch (err) {
         console.error("Failed to save contact info", err);
       }
-<<<<<<< HEAD
 
+      // Save or update shipping address
       try {
         if (selectedAddressId === "new") {
           await apiRequest("POST", "/api/addresses", shippingInfo);
@@ -157,43 +147,27 @@
       } catch (err) {
         console.error("Failed to save address", err);
       }
-=======
->>>>>>> d3e17a00
       
       // Group items by seller
       const itemsBySeller: Record<number, any[]> = {};
-      
-      // Fetch product details for each item to get seller ID
       for (const item of items) {
         const res = await fetch(`/api/products/${item.productId}`);
-        
         if (!res.ok) {
           throw new Error(`Failed to fetch product ${item.productId}`);
         }
-        
         const product = await res.json();
-        
         if (!itemsBySeller[product.sellerId]) {
           itemsBySeller[product.sellerId] = [];
         }
-        
-        itemsBySeller[product.sellerId].push({
-          ...item,
-          product
-        });
+        itemsBySeller[product.sellerId].push({ ...item, product });
       }
       
-      // Create an order for each seller
+      // Create orders per seller
       const orders = [];
-      
       for (const [sellerId, sellerItems] of Object.entries(itemsBySeller)) {
         const estimatedDelivery = getEstimatedDeliveryDate();
         const trackingNumber = generateTrackingNumber();
-        
-        // Calculate order total for this seller
-        const sellerTotal = sellerItems.reduce((total, item) => {
-          return total + (item.price * item.quantity);
-        }, 0);
+        const sellerTotal = sellerItems.reduce((sum, i) => sum + i.price * i.quantity, 0);
         
         const orderData: InsertOrder = {
           buyerId: user.id,
@@ -203,35 +177,27 @@
           shippingDetails: shippingInfo,
           paymentDetails: {
             method: paymentInfo.paymentMethod,
-            // Don't include sensitive payment details in the stored order
             last4: paymentInfo.cardNumber.slice(-4),
           },
           estimatedDeliveryDate: estimatedDelivery,
-          trackingNumber: trackingNumber,
+          trackingNumber
         };
         
-        // Create the order
         const orderRes = await apiRequest("POST", "/api/orders", {
           ...orderData,
-          items: sellerItems.map(item => ({
-            productId: item.productId,
-            quantity: item.quantity,
-            unitPrice: item.price,
-            totalPrice: item.price * item.quantity
+          items: sellerItems.map(i => ({
+            productId: i.productId,
+            quantity: i.quantity,
+            unitPrice: i.price,
+            totalPrice: i.price * i.quantity
           }))
         });
-        
-        if (!orderRes.ok) {
-          throw new Error("Failed to create order");
-        }
-        
-        const order = await orderRes.json();
-        orders.push(order);
+        if (!orderRes.ok) throw new Error("Failed to create order");
+        orders.push(await orderRes.json());
       }
       
-      // Clear the cart and show confirmation
       clearCart();
-      setOrder(orders[0]); // Just show the first order in confirmation
+      setOrder(orders[0]);
       setCurrentStep("confirmation");
       
     } catch (error) {
@@ -551,19 +517,15 @@
       
       <div className="flex flex-col sm:flex-row gap-4">
         <Button className="flex-1" asChild>
-          <Link href="/buyer/orders">
-            View Order
-          </Link>
+          <Link href="/buyer/orders">View Order</Link>
         </Button>
         <Button variant="outline" className="flex-1" asChild>
-          <Link href="/products">
-            Continue Shopping
-          </Link>
+          <Link href="/products">Continue Shopping</Link>
         </Button>
       </div>
     </div>
   );
-  
+
   return (
     <>
       <Header />
@@ -578,16 +540,12 @@
             <h2 className="text-xl font-medium text-gray-900 mb-2">Your cart is empty</h2>
             <p className="text-gray-500 mb-6">You don't have any items to checkout.</p>
             <Link href="/products">
-              <Button>
-                Browse Products
-              </Button>
+              <Button>Browse Products</Button>
             </Link>
           </div>
         ) : (
           <div className="lg:grid lg:grid-cols-12 lg:gap-x-12 lg:items-start">
-            {/* Main content */}
             <div className="lg:col-span-7">
-              {/* Progress Steps */}
               <div className="mb-8">
                 <div className="relative">
                   <div className="absolute top-4 w-full h-0.5 bg-gray-200 z-0"></div>
@@ -630,7 +588,6 @@
               </Card>
             </div>
             
-            {/* Order Summary */}
             <div className="lg:col-span-5 mt-8 lg:mt-0">
               <div className="bg-gray-50 rounded-lg p-6 sticky top-6">
                 <h2 className="text-lg font-medium text-gray-900 mb-4">Order Summary</h2>
