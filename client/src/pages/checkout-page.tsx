--- conflicted
+++ resolved
@@ -7,12 +7,12 @@
 import { Card, CardContent, CardHeader, CardTitle } from "@/components/ui/card";
 import { Input } from "@/components/ui/input";
 import { Label } from "@/components/ui/label";
-import { 
-  Select, 
-  SelectContent, 
-  SelectItem, 
-  SelectTrigger, 
-  SelectValue 
+import {
+  Select,
+  SelectContent,
+  SelectItem,
+  SelectTrigger,
+  SelectValue
 } from "@/components/ui/select";
 import { Textarea } from "@/components/ui/textarea";
 import { Separator } from "@/components/ui/separator";
@@ -29,11 +29,11 @@
   const { user } = useAuth();
   const { items, cartTotal, clearCart } = useCart();
   const { toast } = useToast();
-  
+
   const [isProcessing, setIsProcessing] = useState(false);
   const [currentStep, setCurrentStep] = useState<"shipping" | "payment" | "confirmation">("shipping");
   const [order, setOrder] = useState<any | null>(null);
-  
+
   // Form states
   const [addresses, setAddresses] = useState<any[]>([]);
   const [selectedAddressId, setSelectedAddressId] = useState<string | number>("new");
@@ -50,7 +50,7 @@
     email: user?.email || "",
     notes: ""
   });
-  
+
   const [paymentInfo, setPaymentInfo] = useState({
     cardNumber: "",
     nameOnCard: user ? `${user.firstName} ${user.lastName}` : "",
@@ -63,13 +63,10 @@
   const [paymentMethods, setPaymentMethods] = useState<PaymentMethod[]>([]);
   const [selectedPaymentId, setSelectedPaymentId] = useState<string | number>("new");
 
-<<<<<<< HEAD
   const [contactOption, setContactOption] = useState<"saved" | "new">(
     user?.phone || user?.email ? "saved" : "new"
   );
 
-=======
->>>>>>> bcd8eba5
   useEffect(() => {
     const fetchAddresses = async () => {
       if (!user) return;
@@ -140,7 +137,6 @@
       }));
     }
   }, [selectedPaymentId, paymentMethods]);
-<<<<<<< HEAD
 
   useEffect(() => {
     if (contactOption === "saved" && user) {
@@ -151,31 +147,29 @@
       }));
     }
   }, [contactOption, user]);
-=======
->>>>>>> bcd8eba5
-  
+
   const handleShippingSubmit = (e: React.FormEvent) => {
     e.preventDefault();
     setCurrentStep("payment");
     window.scrollTo(0, 0);
   };
-  
+
   const handlePaymentSubmit = async (e: React.FormEvent) => {
     e.preventDefault();
-    
+
     if (!user) {
       toast({
         title: "Authentication required",
         description: "Please sign in to complete your purchase",
         variant: "destructive"
       });
-      
+
       setLocation("/auth?redirect=/checkout");
       return;
     }
-    
+
     setIsProcessing(true);
-    
+
     try {
       if (items.length === 0) {
         throw new Error("Your cart is empty");
@@ -238,7 +232,7 @@
       } catch (err) {
         console.error("Failed to save payment method", err);
       }
-      
+
       // Group items by seller
       const itemsBySeller: Record<number, any[]> = {};
       for (const item of items) {
@@ -252,14 +246,14 @@
         }
         itemsBySeller[product.sellerId].push({ ...item, product });
       }
-      
+
       // Create orders per seller
       const orders = [];
       for (const [sellerId, sellerItems] of Object.entries(itemsBySeller)) {
         const estimatedDelivery = getEstimatedDeliveryDate();
         const trackingNumber = generateTrackingNumber();
         const sellerTotal = sellerItems.reduce((sum, i) => sum + i.price * i.quantity, 0);
-        
+
         const last4 =
           selectedPaymentId === "new"
             ? paymentInfo.cardNumber.slice(-4)
@@ -278,7 +272,7 @@
           estimatedDeliveryDate: estimatedDelivery,
           trackingNumber
         };
-        
+
         const orderRes = await apiRequest("POST", "/api/orders", {
           ...orderData,
           items: sellerItems.map(i => ({
@@ -291,11 +285,11 @@
         if (!orderRes.ok) throw new Error("Failed to create order");
         orders.push(await orderRes.json());
       }
-      
+
       clearCart();
       setOrder(orders[0]);
       setCurrentStep("confirmation");
-      
+
     } catch (error) {
       console.error("Checkout error:", error);
       toast({
@@ -307,7 +301,7 @@
       setIsProcessing(false);
     }
   };
-  
+
   const renderShippingForm = () => (
     <form onSubmit={handleShippingSubmit}>
       <div className="space-y-6">
@@ -316,7 +310,6 @@
             <Label>Saved Addresses</Label>
             <RadioGroup
               value={String(selectedAddressId)}
-<<<<<<< HEAD
               onValueChange={(value) =>
                 setSelectedAddressId(value === "new" ? "new" : parseInt(value))
               }
@@ -335,29 +328,16 @@
                     htmlFor={`checkout-addr-${addr.id}`}
                     className="text-sm leading-none cursor-pointer"
                   >
-=======
-              onValueChange={(value) => setSelectedAddressId(value === "new" ? "new" : parseInt(value))}
-              className="space-y-2 mt-2"
-            >
-              {addresses.map((addr) => (
-                <div key={addr.id} className="flex items-start space-x-2 border rounded-md p-3">
-                  <RadioGroupItem value={String(addr.id)} id={`checkout-addr-${addr.id}`} />
-                  <label htmlFor={`checkout-addr-${addr.id}`} className="text-sm leading-none cursor-pointer">
->>>>>>> bcd8eba5
                     {addr.address}, {addr.city}
                   </label>
                 </div>
               ))}
               <div className="flex items-start space-x-2 border rounded-md p-3">
                 <RadioGroupItem value="new" id="checkout-new-address" />
-<<<<<<< HEAD
                 <label
                   htmlFor="checkout-new-address"
                   className="text-sm leading-none cursor-pointer"
                 >
-=======
-                <label htmlFor="checkout-new-address" className="text-sm leading-none cursor-pointer">
->>>>>>> bcd8eba5
                   Add New Address
                 </label>
               </div>
@@ -542,7 +522,7 @@
       </div>
     </form>
   );
-  
+
   const renderPaymentForm = () => (
     <form onSubmit={handlePaymentSubmit}>
       <div className="space-y-6">
@@ -573,7 +553,7 @@
           <RadioGroup
             defaultValue="credit_card"
             value={paymentInfo.paymentMethod}
-            onValueChange={(value) => setPaymentInfo({...paymentInfo, paymentMethod: value})}
+            onValueChange={(value) => setPaymentInfo({ ...paymentInfo, paymentMethod: value })}
             className="grid grid-cols-2 gap-4 mt-2"
           >
             <div className="flex items-center space-x-2 border rounded-md p-4 cursor-pointer hover:bg-gray-50">
@@ -592,89 +572,89 @@
             </div>
           </RadioGroup>
         </div>
-        
+
         {paymentInfo.paymentMethod === "credit_card" && selectedPaymentId === "new" && (
           <>
             <div>
               <Label htmlFor="cardNumber">Card Number</Label>
-              <Input 
-                id="cardNumber" 
-                placeholder="1234 5678 9012 3456" 
+              <Input
+                id="cardNumber"
+                placeholder="1234 5678 9012 3456"
                 value={paymentInfo.cardNumber}
-                onChange={(e) => setPaymentInfo({...paymentInfo, cardNumber: e.target.value})}
+                onChange={(e) => setPaymentInfo({ ...paymentInfo, cardNumber: e.target.value })}
                 required
               />
             </div>
-            
+
             <div>
               <Label htmlFor="nameOnCard">Name on Card</Label>
-              <Input 
-                id="nameOnCard" 
-                placeholder="John Doe" 
+              <Input
+                id="nameOnCard"
+                placeholder="John Doe"
                 value={paymentInfo.nameOnCard}
-                onChange={(e) => setPaymentInfo({...paymentInfo, nameOnCard: e.target.value})}
+                onChange={(e) => setPaymentInfo({ ...paymentInfo, nameOnCard: e.target.value })}
                 required
               />
             </div>
-            
+
             <div className="grid grid-cols-2 gap-4">
               <div>
                 <Label htmlFor="expirationDate">Expiration Date</Label>
-                <Input 
-                  id="expirationDate" 
-                  placeholder="MM/YY" 
+                <Input
+                  id="expirationDate"
+                  placeholder="MM/YY"
                   value={paymentInfo.expirationDate}
-                  onChange={(e) => setPaymentInfo({...paymentInfo, expirationDate: e.target.value})}
+                  onChange={(e) => setPaymentInfo({ ...paymentInfo, expirationDate: e.target.value })}
                   required
                 />
               </div>
               <div>
                 <Label htmlFor="cvc">CVC</Label>
-                <Input 
-                  id="cvc" 
-                  placeholder="123" 
+                <Input
+                  id="cvc"
+                  placeholder="123"
                   value={paymentInfo.cvc}
-                  onChange={(e) => setPaymentInfo({...paymentInfo, cvc: e.target.value})}
+                  onChange={(e) => setPaymentInfo({ ...paymentInfo, cvc: e.target.value })}
                   required
                 />
               </div>
             </div>
           </>
         )}
-        
+
         {paymentInfo.paymentMethod === "bank_transfer" && (
           <div className="bg-blue-50 p-4 rounded-md">
             <p className="text-sm">
-              After placing your order, you will receive bank transfer information. 
+              After placing your order, you will receive bank transfer information.
               Your order will be processed once payment is received.
             </p>
           </div>
         )}
-        
+
         <div className="flex items-center space-x-2">
           <input
             type="checkbox"
             id="billingAddressSameAsShipping"
             checked={paymentInfo.billingAddressSameAsShipping}
-            onChange={(e) => setPaymentInfo({...paymentInfo, billingAddressSameAsShipping: e.target.checked})}
+            onChange={(e) => setPaymentInfo({ ...paymentInfo, billingAddressSameAsShipping: e.target.checked })}
             className="h-4 w-4 text-primary focus:ring-primary border-gray-300 rounded"
           />
           <Label htmlFor="billingAddressSameAsShipping" className="text-sm">
             Billing address same as shipping address
           </Label>
         </div>
-        
+
         <div className="flex gap-4">
-          <Button 
-            type="button" 
-            variant="outline" 
+          <Button
+            type="button"
+            variant="outline"
             onClick={() => setCurrentStep("shipping")}
             className="flex-1"
           >
             Back to Shipping
           </Button>
-          <Button 
-            type="submit" 
+          <Button
+            type="submit"
             className="flex-1"
             disabled={isProcessing}
           >
@@ -691,7 +671,7 @@
       </div>
     </form>
   );
-  
+
   const renderConfirmation = () => (
     <div className="text-center">
       <div className="mx-auto flex items-center justify-center h-20 w-20 rounded-full bg-green-100 mb-6">
@@ -701,7 +681,7 @@
       <p className="text-gray-500 mb-6">
         Thank you for your purchase. Your order has been received.
       </p>
-      
+
       <div className="bg-gray-50 rounded-lg p-6 mb-6 text-left">
         <div className="flex justify-between mb-2">
           <span className="text-sm font-medium text-gray-600">Order Number:</span>
@@ -726,7 +706,7 @@
           </div>
         )}
       </div>
-      
+
       <div className="flex flex-col sm:flex-row gap-4">
         <Button className="flex-1" asChild>
           <Link href="/buyer/orders">View Order</Link>
@@ -745,7 +725,7 @@
         <h1 className="text-3xl font-extrabold tracking-tight text-gray-900 sm:text-4xl mb-2">
           Checkout
         </h1>
-        
+
         {items.length === 0 && currentStep !== "confirmation" ? (
           <div className="text-center py-12 bg-gray-50 rounded-lg">
             <ShoppingCart className="h-12 w-12 mx-auto text-gray-400 mb-4" />
@@ -783,7 +763,7 @@
                   </ul>
                 </div>
               </div>
-              
+
               <Card>
                 <CardHeader>
                   <CardTitle>
@@ -799,16 +779,16 @@
                 </CardContent>
               </Card>
             </div>
-            
+
             <div className="lg:col-span-5 mt-8 lg:mt-0">
               <div className="bg-gray-50 rounded-lg p-6 sticky top-6">
                 <h2 className="text-lg font-medium text-gray-900 mb-4">Order Summary</h2>
-                
+
                 <ul className="divide-y divide-gray-200 mb-6">
                   {items.map((item) => (
                     <li key={item.productId} className="py-4 flex">
                       <div className="flex-shrink-0 w-16 h-16 border border-gray-200 rounded-md overflow-hidden">
-                        <img 
+                        <img
                           src={item.image}
                           alt={item.title}
                           className="w-full h-full object-center object-cover"
@@ -824,25 +804,25 @@
                     </li>
                   ))}
                 </ul>
-                
+
                 <div className="space-y-4">
                   <div className="flex justify-between">
                     <div className="text-sm text-gray-600">Subtotal</div>
                     <div className="text-sm font-medium text-gray-900">{formatCurrency(cartTotal)}</div>
                   </div>
-                  
+
                   <div className="flex justify-between">
                     <div className="text-sm text-gray-600">Shipping</div>
                     <div className="text-sm text-gray-900">Calculated at next step</div>
                   </div>
-                  
+
                   <div className="flex justify-between">
                     <div className="text-sm text-gray-600">Taxes</div>
                     <div className="text-sm text-gray-900">Calculated at next step</div>
                   </div>
-                  
+
                   <Separator />
-                  
+
                   <div className="flex justify-between">
                     <div className="text-base font-medium text-gray-900">Order Total</div>
                     <div className="text-base font-medium text-gray-900">{formatCurrency(cartTotal)}</div>
