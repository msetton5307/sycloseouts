import { useEffect, useState } from "react";
import { useQuery } from "@tanstack/react-query";
import { Product } from "@shared/schema";
import Header from "@/components/layout/header";
import Footer from "@/components/layout/footer";
import ProductCard from "@/components/products/product-card";
import ProductFilter from "@/components/products/product-filter";
import { Button } from "@/components/ui/button";
import { Loader2, Grid3X3, List, ShoppingCart } from "lucide-react";
import { formatCurrency, SERVICE_FEE_RATE } from "@/lib/utils";
import { useAuth } from "@/hooks/use-auth";

export default function ProductsPage() {
  const { user } = useAuth();
  const [viewMode, setViewMode] = useState<"grid" | "list">(
    () => (window.innerWidth < 640 ? "list" : "grid")
  );
  const [filters, setFilters] = useState({
    search: "",
    category: "All Categories",
    condition: "All Conditions",
    sort: "newest"
  });
  
  const {
    data: products,
    isLoading,
    error,
    refetch
  } = useQuery<Product[]>({
    queryKey: ["/api/products"],
  });
  
  // Filter and sort products based on user selections
  const filteredProducts = products ? products.filter(product => {
    // Filter by search term
    if (filters.search && !product.title.toLowerCase().includes(filters.search.toLowerCase()) &&
        !product.description.toLowerCase().includes(filters.search.toLowerCase())) {
      return false;
    }
    
    // Filter by category
    if (filters.category !== "All Categories" && product.category !== filters.category) {
      return false;
    }
    
    // Filter by condition
    if (filters.condition !== "All Conditions" && product.condition !== filters.condition) {
      return false;
    }
    
    return true;
  }) : [];
  
  // Sort products
  const sortedProducts = [...(filteredProducts || [])].sort((a, b) => {
    switch (filters.sort) {
      case "price_low":
        return a.price - b.price;
      case "price_high":
        return b.price - a.price;
      case "qty_high":
        return b.availableUnits - a.availableUnits;
      case "newest":
      default:
        return new Date(b.createdAt).getTime() - new Date(a.createdAt).getTime();
    }
  });
  
  const handleFilterChange = (newFilters: any) => {
    setFilters(newFilters);
  };
  
  return (
    <>
      <Header />
      <main className="max-w-7xl mx-auto px-4 sm:px-6 lg:px-8 py-8">
        <div className="mb-8">
          <h1 className="text-3xl font-extrabold tracking-tight text-gray-900 sm:text-4xl mb-2">
            Wholesale Products
          </h1>
          <p className="text-lg text-gray-500">
            Browse our collection of closeout lots and wholesale inventory at competitive prices.
          </p>
        </div>
        
        <ProductFilter 
          onFilterChange={handleFilterChange}
          categories={[
            "All Categories",
            "Electronics",
            "Apparel",
            "Home Goods",
            "Toys & Games",
            "Kitchen",
            "Beauty",
            "Sports",
            "Office",
            "Other"
          ]}
          conditions={[
            "All Conditions",
            "New",
            "Like New",
            "Good",
            "Refurbished",
            "Used"
          ]}
        />
        
        <div className="flex justify-between items-center mb-6">
          <div className="text-sm text-gray-500">
            {sortedProducts?.length || 0} products found
          </div>
          <div className="flex space-x-2">
            <Button
              variant={viewMode === "grid" ? "default" : "outline"}
              size="sm"
              onClick={() => setViewMode("grid")}
            >
              <Grid3X3 className="h-4 w-4 mr-1" /> Grid
            </Button>
            <Button
              variant={viewMode === "list" ? "default" : "outline"}
              size="sm"
              onClick={() => setViewMode("list")}
            >
              <List className="h-4 w-4 mr-1" /> List
            </Button>
          </div>
        </div>
        
        {isLoading ? (
          <div className="flex justify-center items-center py-12">
            <Loader2 className="h-12 w-12 animate-spin text-primary" />
          </div>
        ) : error ? (
          <div className="text-center py-12">
            <h3 className="text-lg font-medium text-red-500 mb-2">Error loading products</h3>
            <p className="text-gray-500 mb-4">There was a problem loading the products.</p>
            <Button onClick={() => refetch()}>
              Try Again
            </Button>
          </div>
        ) : sortedProducts && sortedProducts.length > 0 ? (
          <div className={viewMode === "grid" 
            ? "grid grid-cols-1 gap-y-10 gap-x-6 sm:grid-cols-2 lg:grid-cols-4 xl:gap-x-8"
            : "space-y-6"
          }>
            {sortedProducts.map(product => 
              viewMode === "grid" ? (
                <ProductCard key={product.id} product={product} />
              ) : (
                <div
                  key={product.id}
<<<<<<< HEAD
                  className="flex items-center p-2 border rounded-lg bg-white shadow-sm hover:shadow-md transition-shadow duration-300"
=======
                  className="flex p-2 border rounded-lg bg-white shadow-sm hover:shadow-md transition-shadow duration-300"
>>>>>>> 1f7413de
                >
                  <div className="w-24 h-24 flex-shrink-0">
                    <img
                      src={product.images[0]}
                      alt={product.title}
                      className="w-full h-full object-contain"
                    />
                  </div>
                  <div className="ml-4 flex flex-col flex-1">
                    <h3 className="text-sm font-medium text-gray-900 line-clamp-2">{product.title}</h3>
<<<<<<< HEAD
=======
                    <p className="text-gray-500 mb-2 line-clamp-2">{product.description.slice(0, 150)}...</p>
                    <div className="flex flex-wrap gap-2 mb-2">
                      <div className="bg-blue-100 text-blue-800 text-xs font-medium px-2.5 py-0.5 rounded">
                        {product.availableUnits} units available
                      </div>
                      <div className="bg-gray-100 text-gray-800 text-xs font-medium px-2.5 py-0.5 rounded">
                        MOQ: {product.minOrderQuantity}
                      </div>
                      <div className="bg-purple-100 text-purple-800 text-xs font-medium px-2.5 py-0.5 rounded">
                        {product.condition}
                      </div>
                    </div>
>>>>>>> 1f7413de
                    <p className="text-base font-semibold text-green-600">
                      {formatCurrency((!user || user.role === 'buyer') ? product.price * (1 + SERVICE_FEE_RATE) : product.price)}
                      /unit
                    </p>
<<<<<<< HEAD
                    {product.retailMsrp && (
                      <p className="text-xs text-gray-500">MSRP: {formatCurrency(product.retailMsrp)}</p>
                    )}
=======
>>>>>>> 1f7413de
                    <div className="mt-2 flex gap-2">
                      <Button
                        size="sm"
                        className="flex items-center"
                        onClick={() => {
                          const cartEvent = new CustomEvent('add-to-cart', { detail: product });
                          window.dispatchEvent(cartEvent);
                        }}
                      >
                        <ShoppingCart className="mr-1 h-4 w-4" /> Add to Cart
                      </Button>
                      <a href={`/products/${product.id}`}>
                        <Button size="sm" variant="outline">
                          Details
                        </Button>
                      </a>
                    </div>
                  </div>
                </div>
              )
            )}
          </div>
        ) : (
          <div className="text-center py-12 bg-gray-50 rounded-lg">
            <h3 className="text-lg font-medium text-gray-900 mb-2">No products found</h3>
            <p className="text-gray-500">Try adjusting your filters or check back later for new inventory.</p>
          </div>
        )}
      </main>
      <Footer />
    </>
  );
}<|MERGE_RESOLUTION|>--- conflicted
+++ resolved
@@ -153,11 +153,7 @@
               ) : (
                 <div
                   key={product.id}
-<<<<<<< HEAD
                   className="flex items-center p-2 border rounded-lg bg-white shadow-sm hover:shadow-md transition-shadow duration-300"
-=======
-                  className="flex p-2 border rounded-lg bg-white shadow-sm hover:shadow-md transition-shadow duration-300"
->>>>>>> 1f7413de
                 >
                   <div className="w-24 h-24 flex-shrink-0">
                     <img
@@ -168,31 +164,13 @@
                   </div>
                   <div className="ml-4 flex flex-col flex-1">
                     <h3 className="text-sm font-medium text-gray-900 line-clamp-2">{product.title}</h3>
-<<<<<<< HEAD
-=======
-                    <p className="text-gray-500 mb-2 line-clamp-2">{product.description.slice(0, 150)}...</p>
-                    <div className="flex flex-wrap gap-2 mb-2">
-                      <div className="bg-blue-100 text-blue-800 text-xs font-medium px-2.5 py-0.5 rounded">
-                        {product.availableUnits} units available
-                      </div>
-                      <div className="bg-gray-100 text-gray-800 text-xs font-medium px-2.5 py-0.5 rounded">
-                        MOQ: {product.minOrderQuantity}
-                      </div>
-                      <div className="bg-purple-100 text-purple-800 text-xs font-medium px-2.5 py-0.5 rounded">
-                        {product.condition}
-                      </div>
-                    </div>
->>>>>>> 1f7413de
                     <p className="text-base font-semibold text-green-600">
                       {formatCurrency((!user || user.role === 'buyer') ? product.price * (1 + SERVICE_FEE_RATE) : product.price)}
                       /unit
                     </p>
-<<<<<<< HEAD
                     {product.retailMsrp && (
                       <p className="text-xs text-gray-500">MSRP: {formatCurrency(product.retailMsrp)}</p>
                     )}
-=======
->>>>>>> 1f7413de
                     <div className="mt-2 flex gap-2">
                       <Button
                         size="sm"
