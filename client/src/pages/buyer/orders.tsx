--- conflicted
+++ resolved
@@ -85,11 +85,11 @@
                   <Search className="absolute left-3 top-1/2 transform -translate-y-1/2 text-gray-400 h-4 w-4" />
                   <Input
                     placeholder="Search by order #"
-<<<<<<< HEAD
+ o480jd-codex/improve-mobile-view-for-buyer-screens
                     className="pl-10 w-full sm:w-[200px] rounded-full"
-=======
+
                     className="pl-10 w-full sm:w-[200px]"
->>>>>>> 1c9fef6a
+ main
                     value={searchTerm}
                     onChange={(e) => setSearchTerm(e.target.value)}
                   />
@@ -99,11 +99,11 @@
                   value={filter}
                   onValueChange={(value) => setFilter(value)}
                 >
-<<<<<<< HEAD
+ o480jd-codex/improve-mobile-view-for-buyer-screens
                   <SelectTrigger className="w-full sm:w-[180px] rounded-full">
-=======
+
                   <SelectTrigger className="w-full sm:w-[180px]">
->>>>>>> 1c9fef6a
+ main
                     <SelectValue placeholder="Filter by status" />
                   </SelectTrigger>
                   <SelectContent>
