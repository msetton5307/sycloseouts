--- conflicted
+++ resolved
@@ -40,18 +40,13 @@
     enabled: !!user,
   });
   
-  // Filter orders based on status and search term
   const filteredOrders = orders.filter(order => {
-    // Filter by status
     if (filter !== "all" && order.status !== filter) {
       return false;
     }
-    
-    // Filter by search term (order ID)
     if (searchTerm && !order.id.toString().includes(searchTerm)) {
       return false;
     }
-    
     return true;
   });
 
@@ -85,15 +80,7 @@
                   <Search className="absolute left-3 top-1/2 transform -translate-y-1/2 text-gray-400 h-4 w-4" />
                   <Input
                     placeholder="Search by order #"
-<<<<<<< HEAD
                     className="pl-10 w-full sm:w-[200px] rounded-full"
-=======
- o480jd-codex/improve-mobile-view-for-buyer-screens
-                    className="pl-10 w-full sm:w-[200px] rounded-full"
-
-                    className="pl-10 w-full sm:w-[200px]"
- main
->>>>>>> 5e4a9fff
                     value={searchTerm}
                     onChange={(e) => setSearchTerm(e.target.value)}
                   />
@@ -103,15 +90,7 @@
                   value={filter}
                   onValueChange={(value) => setFilter(value)}
                 >
-<<<<<<< HEAD
                   <SelectTrigger className="w-full sm:w-[180px] rounded-full">
-=======
- o480jd-codex/improve-mobile-view-for-buyer-screens
-                  <SelectTrigger className="w-full sm:w-[180px] rounded-full">
-
-                  <SelectTrigger className="w-full sm:w-[180px]">
- main
->>>>>>> 5e4a9fff
                     <SelectValue placeholder="Filter by status" />
                   </SelectTrigger>
                   <SelectContent>
