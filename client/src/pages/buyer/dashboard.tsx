--- conflicted
+++ resolved
@@ -83,23 +83,7 @@
         onValueChange={setActiveTab}
         className="space-y-6"
       >
-<<<<<<< HEAD
         <Header onProfileClick={() => setActiveTab("profile")}/> 
-=======
-        <Header
-          dashboardTabs={
-            <TabsList className="flex space-x-8">
-              <TabsTrigger
-                value="orders"
-                className="border-transparent text-gray-500 hover:border-gray-300 hover:text-gray-700 inline-flex items-center px-1 pt-1 border-b-2 text-sm font-medium data-[state=active]:border-primary data-[state=active]:text-gray-900"
-              >
-                My Orders
-              </TabsTrigger>
-            </TabsList>
-          }
-          onProfileClick={() => setActiveTab("profile")}
-        />
->>>>>>> 7277503f
         <main className="max-w-7xl mx-auto px-4 sm:px-6 lg:px-8 py-8">
           <div className="flex items-center justify-between mb-6">
             <div>
