import { useQuery, useMutation } from "@tanstack/react-query";
import { Offer } from "@shared/schema";
import Header from "@/components/layout/header";
import Footer from "@/components/layout/footer";
import { formatCurrency, SERVICE_FEE_RATE } from "@/lib/utils";
import { apiRequest, queryClient } from "@/lib/queryClient";
import { useToast } from "@/hooks/use-toast";
import { useCart } from "@/hooks/use-cart";
import { useState } from "react";
import { Button } from "@/components/ui/button";
<<<<<<< HEAD
import { Badge } from "@/components/ui/badge";
import MakeOfferDialog from "@/components/products/make-offer-dialog";
=======
import MakeOfferDialog from "@/components/products/make-offer-dialog";
import {
  Accordion,
  AccordionItem,
  AccordionTrigger,
  AccordionContent,
} from "@/components/ui/accordion";
>>>>>>> 9f9afb60

export default function BuyerOffersPage() {
  type OfferWithProduct = Offer & { productTitle: string };

  const { data: offers = [], isLoading } = useQuery<OfferWithProduct[]>({
    queryKey: ["/api/offers"],
  });

  const { toast } = useToast();
  const { addToCart, items } = useCart();

  const acceptCounter = useMutation({
    mutationFn: (id: number) =>
      apiRequest("POST", `/api/offers/${id}/accept-counter`).then((r) => r.json()),
    onSuccess: () => {
      toast({ title: "Offer accepted" });
      queryClient.invalidateQueries({ queryKey: ["/api/offers"] });
    },
    onError: (err: Error) =>
      toast({ title: "Failed", description: err.message, variant: "destructive" }),
  });

  const rejectCounter = useMutation({
    mutationFn: (id: number) =>
      apiRequest("POST", `/api/offers/${id}/reject-counter`).then((r) => r.json()),
    onSuccess: () => {
      toast({ title: "Counter rejected" });
      queryClient.invalidateQueries({ queryKey: ["/api/offers"] });
    },
    onError: (err: Error) =>
      toast({ title: "Failed", description: err.message, variant: "destructive" }),
  });

  const counterBack = useMutation({
    mutationFn: ({ id, price, quantity }: { id: number; price: number; quantity: number }) =>
      apiRequest("POST", `/api/offers/${id}/counter-buyer`, { price, quantity }).then((r) => r.json()),
    onSuccess: () => {
      toast({ title: "Counter sent" });
      queryClient.invalidateQueries({ queryKey: ["/api/offers"] });
    },
    onError: (err: Error) =>
      toast({ title: "Failed", description: err.message, variant: "destructive" }),
  });

  async function handleAddToCart(o: OfferWithProduct) {
    try {
      const res = await fetch(`/api/products/${o.productId}`);
      if (!res.ok) return;
      const product = await res.json();
      addToCart(
        product,
        o.quantity,
        o.selectedVariations ?? {},
        o.price,
        o.quantity,
        o.id
      );
    } catch (err) {
      console.error(err);
    }
  }

  type Status = "pending" | "countered" | "accepted" | "rejected";
  const [status, setStatus] = useState<Status>("pending");

  const pending = offers.filter((o) => o.status === "pending");
  const accepted = offers.filter((o) => o.status === "accepted");
  const rejected = offers.filter((o) => o.status === "rejected");
  const countered = offers.filter((o) => o.status === "countered");

  const listMap: Record<Status, OfferWithProduct[]> = {
    pending,
    countered,
    accepted,
    rejected,
  };

  return (
    <>
      <Header />
      <main className="max-w-7xl mx-auto px-4 py-8">
        <h1 className="text-3xl font-bold mb-6">My Offers</h1>
        <div className="space-y-8">
          {isLoading ? (
            <p>Loading...</p>
          ) : (
<<<<<<< HEAD
            <>
              <div className="flex space-x-2 mb-4">
                {([
                  { label: "Pending", key: "pending", color: "bg-yellow-600" },
                  { label: "Countered", key: "countered", color: "bg-blue-600" },
                  { label: "Accepted", key: "accepted", color: "bg-green-600" },
                  { label: "Rejected", key: "rejected", color: "bg-red-600" },
                ] as { label: string; key: Status; color: string }[]).map(
                  ({ label, key, color }) => (
                    <Button
                      key={key}
                      variant={status === key ? "default" : "outline"}
                      className={status === key ? `${color} text-white` : ""}
                      onClick={() => setStatus(key)}
                    >
                      {label}
                      <Badge variant="secondary" className="ml-2">
                        {listMap[key].length}
                      </Badge>
                    </Button>
                  )
                )}
              </div>
              <div className="space-y-4">
                {listMap[status].length === 0 ? (
                  <p className="text-sm text-gray-500">None</p>
                ) : (
                  listMap[status].map((o) => (
                    <div key={o.id} className="border p-4 rounded space-y-2">
                      <div className="flex justify-between">
                        <div>
                          <p className="font-medium">{o.productTitle}</p>
                          {o.selectedVariations && (
                            <p className="text-sm text-gray-500">
                              {Object.entries(o.selectedVariations)
                                .map(([k, v]) => `${k}: ${v}`)
                                .join(", ")}
                            </p>
=======
            <Accordion type="multiple" className="w-full">
              {[{ label: "Pending", list: pending }, { label: "Countered", list: countered }, { label: "Accepted", list: accepted }, { label: "Rejected", list: rejected }].map(({ label, list }) => (
                <AccordionItem key={label} value={label}>
                  <AccordionTrigger>{label}</AccordionTrigger>
                  <AccordionContent>
                    {list.length === 0 ? (
                      <p className="text-sm text-gray-500">None</p>
                    ) : (
                      list.map((o) => (
                        <div key={o.id} className="border p-4 rounded space-y-2">
                          <div className="flex justify-between">
                            <div>
                              <p className="font-medium">{o.productTitle}</p>
                              {o.selectedVariations && (
                                <p className="text-sm text-gray-500">
                                  {Object.entries(o.selectedVariations)
                                    .map(([k, v]) => `${k}: ${v}`)
                                    .join(", ")}
                                </p>
                              )}
                              <p className="text-sm">Quantity: {o.quantity}</p>
                            </div>
                            <div className="text-right space-y-1">
                              <p>{formatCurrency(o.price * (1 + SERVICE_FEE_RATE))}</p>
                              <span className="text-xs capitalize">{o.status}</span>
                            </div>
                          </div>
                          {label === "Countered" && (
                            <div className="space-x-2">
                              <Button size="sm" onClick={() => acceptCounter.mutate(o.id)}>Accept</Button>
                              <Button size="sm" variant="outline" onClick={() => rejectCounter.mutate(o.id)}>Decline</Button>
                              <MakeOfferDialog
                                onSubmit={(p, q) => counterBack.mutate({ id: o.id, price: p, quantity: q })}
                                maxQuantity={o.quantity}
                                label="Counter"
                                className=""
                              />
                            </div>
                          )}
                          {label === "Accepted" && (
                            <Button size="sm" onClick={() => handleAddToCart(o)} disabled={items.some(it => it.offerId === o.id)}>
                              {items.some(it => it.offerId === o.id) ? "In Cart" : "Add to Cart"}
                            </Button>
>>>>>>> 9f9afb60
                          )}
                          <p className="text-sm">Quantity: {o.quantity}</p>
                        </div>
                        <div className="text-right space-y-1">
                          <p>{formatCurrency(o.price * (1 + SERVICE_FEE_RATE))}</p>
                          <span className="text-xs capitalize">{o.status}</span>
                        </div>
                      </div>
                      {status === "countered" && (
                        <div className="space-x-2">
                          <Button size="sm" onClick={() => acceptCounter.mutate(o.id)}>Accept</Button>
                          <Button size="sm" variant="outline" onClick={() => rejectCounter.mutate(o.id)}>Decline</Button>
                          <MakeOfferDialog
                            onSubmit={(p, q) => counterBack.mutate({ id: o.id, price: p, quantity: q })}
                            maxQuantity={o.quantity}
                            label="Counter"
                            className=""
                          />
                        </div>
<<<<<<< HEAD
                      )}
                      {status === "accepted" && (
                        <Button
                          size="sm"
                          onClick={() => handleAddToCart(o)}
                          disabled={items.some((it) => it.offerId === o.id)}
                        >
                          {items.some((it) => it.offerId === o.id) ? "In Cart" : "Add to Cart"}
                        </Button>
                      )}
                    </div>
                  ))
                )}
              </div>
            </>
=======
                      ))
                    )}
                  </AccordionContent>
                </AccordionItem>
              ))}
            </Accordion>
>>>>>>> 9f9afb60
          )}
        </div>
      </main>
      <Footer />
    </>
  );
}<|MERGE_RESOLUTION|>--- conflicted
+++ resolved
@@ -8,18 +8,8 @@
 import { useCart } from "@/hooks/use-cart";
 import { useState } from "react";
 import { Button } from "@/components/ui/button";
-<<<<<<< HEAD
 import { Badge } from "@/components/ui/badge";
 import MakeOfferDialog from "@/components/products/make-offer-dialog";
-=======
-import MakeOfferDialog from "@/components/products/make-offer-dialog";
-import {
-  Accordion,
-  AccordionItem,
-  AccordionTrigger,
-  AccordionContent,
-} from "@/components/ui/accordion";
->>>>>>> 9f9afb60
 
 export default function BuyerOffersPage() {
   type OfferWithProduct = Offer & { productTitle: string };
@@ -106,7 +96,6 @@
           {isLoading ? (
             <p>Loading...</p>
           ) : (
-<<<<<<< HEAD
             <>
               <div className="flex space-x-2 mb-4">
                 {([
@@ -145,51 +134,6 @@
                                 .map(([k, v]) => `${k}: ${v}`)
                                 .join(", ")}
                             </p>
-=======
-            <Accordion type="multiple" className="w-full">
-              {[{ label: "Pending", list: pending }, { label: "Countered", list: countered }, { label: "Accepted", list: accepted }, { label: "Rejected", list: rejected }].map(({ label, list }) => (
-                <AccordionItem key={label} value={label}>
-                  <AccordionTrigger>{label}</AccordionTrigger>
-                  <AccordionContent>
-                    {list.length === 0 ? (
-                      <p className="text-sm text-gray-500">None</p>
-                    ) : (
-                      list.map((o) => (
-                        <div key={o.id} className="border p-4 rounded space-y-2">
-                          <div className="flex justify-between">
-                            <div>
-                              <p className="font-medium">{o.productTitle}</p>
-                              {o.selectedVariations && (
-                                <p className="text-sm text-gray-500">
-                                  {Object.entries(o.selectedVariations)
-                                    .map(([k, v]) => `${k}: ${v}`)
-                                    .join(", ")}
-                                </p>
-                              )}
-                              <p className="text-sm">Quantity: {o.quantity}</p>
-                            </div>
-                            <div className="text-right space-y-1">
-                              <p>{formatCurrency(o.price * (1 + SERVICE_FEE_RATE))}</p>
-                              <span className="text-xs capitalize">{o.status}</span>
-                            </div>
-                          </div>
-                          {label === "Countered" && (
-                            <div className="space-x-2">
-                              <Button size="sm" onClick={() => acceptCounter.mutate(o.id)}>Accept</Button>
-                              <Button size="sm" variant="outline" onClick={() => rejectCounter.mutate(o.id)}>Decline</Button>
-                              <MakeOfferDialog
-                                onSubmit={(p, q) => counterBack.mutate({ id: o.id, price: p, quantity: q })}
-                                maxQuantity={o.quantity}
-                                label="Counter"
-                                className=""
-                              />
-                            </div>
-                          )}
-                          {label === "Accepted" && (
-                            <Button size="sm" onClick={() => handleAddToCart(o)} disabled={items.some(it => it.offerId === o.id)}>
-                              {items.some(it => it.offerId === o.id) ? "In Cart" : "Add to Cart"}
-                            </Button>
->>>>>>> 9f9afb60
                           )}
                           <p className="text-sm">Quantity: {o.quantity}</p>
                         </div>
@@ -209,7 +153,6 @@
                             className=""
                           />
                         </div>
-<<<<<<< HEAD
                       )}
                       {status === "accepted" && (
                         <Button
@@ -225,14 +168,6 @@
                 )}
               </div>
             </>
-=======
-                      ))
-                    )}
-                  </AccordionContent>
-                </AccordionItem>
-              ))}
-            </Accordion>
->>>>>>> 9f9afb60
           )}
         </div>
       </main>
