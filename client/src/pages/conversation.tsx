--- conflicted
+++ resolved
@@ -31,15 +31,10 @@
       : user?.role === "seller"
         ? "/seller/messages"
         : "/admin/messages";
-<<<<<<< HEAD
-  const { data: messages = [], isLoading, sendMessage, markRead } =
-    useConversation(otherId);
-=======
   const { data: messages = [], isLoading, sendMessage, markRead } = useConversation(otherId);
->>>>>>> 40a20b5b
   const inputRef = useRef<HTMLInputElement>(null);
   const bottomRef = useRef<HTMLDivElement>(null);
-  const initialLoad = useRef(true);
+  const initialScroll = useRef(true);
 
   const latestOrder = orders.find(o =>
     (user?.role === "buyer" ? o.sellerId === otherId : o.buyerId === otherId)
@@ -53,17 +48,15 @@
   }, [otherId]);
 
   useEffect(() => {
-    if (initialLoad.current) {
-      if (!isLoading) {
-        initialLoad.current = false;
-      }
+    if (initialScroll.current) {
+      initialScroll.current = false;
       return;
     }
     bottomRef.current?.scrollIntoView({ behavior: "smooth" });
-  }, [messages, isLoading]);
+  }, [messages]);
 
   useEffect(() => {
-    initialLoad.current = true;
+    initialScroll.current = true;
   }, [otherId]);
 
   function handleSubmit(e: React.FormEvent) {
