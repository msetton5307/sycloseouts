--- conflicted
+++ resolved
@@ -59,22 +59,7 @@
 
   // Determine the port from the environment with a fallback to 5000.
   const envPort = parseInt(process.env.PORT ?? "", 10);
-<<<<<<< HEAD
   const port = Number.isFinite(envPort) && envPort > 0 ? envPort : 5000;
-=======
-  const port = Number.isFinite(envPort) ? envPort : 5000;
-
-  server.listen(
-    {
-      port,
-      host: "0.0.0.0",
-      reusePort: true,
-    },
-    () => {
-      log(`serving on port ${port}`);
-    },
-  );
->>>>>>> 99b0f400
 
   server.on("error", (err: NodeJS.ErrnoException) => {
     if (err.code === "EADDRINUSE") {
@@ -82,10 +67,7 @@
     } else {
       console.error("Failed to start server:", err);
     }
-<<<<<<< HEAD
     process.exit(1);
-=======
->>>>>>> 99b0f400
   });
 
   server.listen(
@@ -96,6 +78,6 @@
     },
     () => {
       log(`serving on port ${port}`);
-    },
+    }
   );
 })();