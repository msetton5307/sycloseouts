--- conflicted
+++ resolved
@@ -210,7 +210,6 @@
   }
 
   async deleteUser(id: number): Promise<void> {
-<<<<<<< HEAD
     await db.transaction(async (tx) => {
       await tx
         .delete(userNotes)
@@ -223,9 +222,6 @@
         );
       await tx.delete(users).where(eq(users.id, id));
     });
-=======
-    await db.delete(users).where(eq(users.id, id));
->>>>>>> 6f23f34c
   }
 
   // Product methods
