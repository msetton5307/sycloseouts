--- conflicted
+++ resolved
@@ -274,7 +274,6 @@
 export const insertMessageSchema = createInsertSchema(messages)
   .omit({ id: true, isRead: true, createdAt: true });
 
-<<<<<<< HEAD
 // Questions that buyers can send about a product listing
 export const productQuestions = pgTable("product_questions", {
   id: serial("id").primaryKey(),
@@ -294,8 +293,6 @@
 export const insertProductQuestionSchema = createInsertSchema(productQuestions)
   .omit({ id: true, createdAt: true });
 
-=======
->>>>>>> e6b5db9b
 // Type definitions
 export type User = typeof users.$inferSelect;
 export type InsertUser = z.infer<typeof insertUserSchema>;
@@ -324,12 +321,9 @@
 export type Message = typeof messages.$inferSelect;
 export type InsertMessage = z.infer<typeof insertMessageSchema>;
 
-<<<<<<< HEAD
 export type ProductQuestion = typeof productQuestions.$inferSelect;
 export type InsertProductQuestion = z.infer<typeof insertProductQuestionSchema>;
 
-=======
->>>>>>> e6b5db9b
 // Cart item interface for the frontend
 export interface CartItem {
   productId: number;
