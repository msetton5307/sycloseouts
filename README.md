# Sycloseouts

This project serves the API and client from a single Express server.

## Configuration

The server reads the port from the `PORT` environment variable. If `PORT` is not set or is invalid, the server falls back to port `5000`.

```bash
PORT=3000 npm run dev
```

If no `PORT` is specified, running `npm run dev` starts the server on port `5000`.
If the specified port is already in use, the server logs an error message.

## Saved addresses and payment methods
The buyer and seller dashboards show your saved addresses and credit cards using radio buttons.
Selecting a saved option during checkout automatically fills the form, or you can choose **Add New Address** or **Add New Payment Method** to provide new details.
Any new address or card entered during checkout is saved to your profile automatically for next time.

## Shipment Tracking
To automatically update order statuses from tracking numbers, set the `TRACKTRY_API_KEY` environment variable with your Tracktry.com API key.
<<<<<<< HEAD
For wire transfer payments, configure `WIRE_INSTRUCTIONS` with the bank details you want emailed to buyers. If not set, the server uses account number `12345678` and routing number `12345678` in the wire instructions email.
Buyers selecting this payment method receive a styled HTML email with the invoice total and a link to view their order.
=======
For wire transfer payments, configure `WIRE_INSTRUCTIONS` with the bank details you want emailed to buyers. If not set, the server uses account number `12345678` and routing number `12345678` in the wire instructions email.
>>>>>>> 6fd65844
<|MERGE_RESOLUTION|>--- conflicted
+++ resolved
@@ -20,9 +20,5 @@
 
 ## Shipment Tracking
 To automatically update order statuses from tracking numbers, set the `TRACKTRY_API_KEY` environment variable with your Tracktry.com API key.
-<<<<<<< HEAD
 For wire transfer payments, configure `WIRE_INSTRUCTIONS` with the bank details you want emailed to buyers. If not set, the server uses account number `12345678` and routing number `12345678` in the wire instructions email.
-Buyers selecting this payment method receive a styled HTML email with the invoice total and a link to view their order.
-=======
-For wire transfer payments, configure `WIRE_INSTRUCTIONS` with the bank details you want emailed to buyers. If not set, the server uses account number `12345678` and routing number `12345678` in the wire instructions email.
->>>>>>> 6fd65844
+Buyers selecting this payment method receive a styled HTML email with the invoice total and a link to view their order.